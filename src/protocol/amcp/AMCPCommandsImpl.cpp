/*
 * Copyright (c) 2011 Sveriges Television AB <info@casparcg.com>
 *
 * This file is part of CasparCG (www.casparcg.com).
 *
 * CasparCG is free software: you can redistribute it and/or modify
 * it under the terms of the GNU General Public License as published by
 * the Free Software Foundation, either version 3 of the License, or
 * (at your option) any later version.
 *
 * CasparCG is distributed in the hope that it will be useful,
 * but WITHOUT ANY WARRANTY; without even the implied warranty of
 * MERCHANTABILITY or FITNESS FOR A PARTICULAR PURPOSE.  See the
 * GNU General Public License for more details.
 *
 * You should have received a copy of the GNU General Public License
 * along with CasparCG. If not, see <http://www.gnu.org/licenses/>.
 *
 * Author: Nicklas P Andersson
 */

#include "../StdAfx.h"

#if defined(_MSC_VER)
#pragma warning(push, 1) // TODO: Legacy code, just disable warnings
#endif

#include "AMCPCommandsImpl.h"

#include "../util/http_request.h"
#include "AMCPCommandQueue.h"
#include "amcp_command_repository.h"

#include <common/env.h>

#include <common/base64.h>
#include <common/filesystem.h>
#include <common/log.h>
#include <common/os/filesystem.h>
#include <common/param.h>

#include <core/consumer/output.h>
#include <core/diagnostics/call_context.h>
#include <core/diagnostics/osd_graph.h>
#include <core/frame/frame_transform.h>
#include <core/mixer/mixer.h>
#include <core/producer/cg_proxy.h>
#include <core/producer/frame_producer.h>
#include <core/producer/stage.h>
#include <core/producer/transition/sting_producer.h>
#include <core/producer/transition/transition_producer.h>
#include <core/video_format.h>

#include <algorithm>
#include <fstream>
#include <future>
#include <memory>

#include <boost/algorithm/string.hpp>
#include <boost/algorithm/string/regex.hpp>
#include <boost/archive/iterators/base64_from_binary.hpp>
#include <boost/archive/iterators/insert_linebreaks.hpp>
#include <boost/date_time/posix_time/posix_time.hpp>
#include <boost/filesystem.hpp>
#include <boost/filesystem/fstream.hpp>
#include <boost/lexical_cast.hpp>
#include <boost/locale.hpp>
#include <boost/property_tree/ptree.hpp>
#include <boost/property_tree/xml_parser.hpp>
#include <boost/range/adaptor/transformed.hpp>
#include <boost/range/algorithm/copy.hpp>
#include <boost/regex.hpp>

#include <tbb/concurrent_unordered_map.h>

/* Return codes

102 [action]			Information that [action] has happened
101 [action]			Information that [action] has happened plus one row of data

202 [command] OK		[command] has been executed
201 [command] OK		[command] has been executed, plus one row of data
200 [command] OK		[command] has been executed, plus multiple lines of data. ends with an empty line

400 ERROR				the command could not be understood
401 [command] ERROR		invalid/missing channel
402 [command] ERROR		parameter missing
403 [command] ERROR		invalid parameter
404 [command] ERROR		file not found

500 FAILED						internal error
501 [command] FAILED			internal error
502 [command] FAILED			could not read file
503 [command] FAILED			access denied
504 [command] QUEUE OVERFLOW	command queue overflow

600 [command] FAILED	[command] not implemented
*/

namespace caspar { namespace protocol { namespace amcp {

using namespace core;
namespace pt = boost::property_tree;

std::wstring read_file_base64(const boost::filesystem::path& file)
{
    using namespace boost::archive::iterators;

    boost::filesystem::ifstream filestream(file, std::ios::binary);

    if (!filestream)
        return L"";

    auto              length = boost::filesystem::file_size(file);
    std::vector<char> bytes;
    bytes.resize(length);
    filestream.read(bytes.data(), length);

    std::string result(to_base64(bytes.data(), length));
    return std::wstring(result.begin(), result.end());
}

std::wstring read_utf8_file(const boost::filesystem::path& file)
{
    std::wstringstream           result;
    boost::filesystem::wifstream filestream(file);

    if (filestream) {
        // Consume BOM first
        filestream.get();
        // read all data
        result << filestream.rdbuf();
    }

    return result.str();
}

std::wstring read_latin1_file(const boost::filesystem::path& file)
{
    boost::locale::generator gen;
    gen.locale_cache_enabled(true);
    gen.categories(boost::locale::codepage_facet);

    std::stringstream           result_stream;
    boost::filesystem::ifstream filestream(file);
    filestream.imbue(gen("en_US.ISO8859-1"));

    if (filestream) {
        // read all data
        result_stream << filestream.rdbuf();
    }

    std::string  result = result_stream.str();
    std::wstring widened_result;

    // The first 255 codepoints in unicode is the same as in latin1
    boost::copy(result | boost::adaptors::transformed([](char c) { return static_cast<unsigned char>(c); }),
                std::back_inserter(widened_result));

    return widened_result;
}

std::wstring read_file(const boost::filesystem::path& file)
{
    static const uint8_t BOM[] = {0xef, 0xbb, 0xbf};

    if (!boost::filesystem::exists(file)) {
        return L"";
    }

    if (boost::filesystem::file_size(file) >= 3) {
        boost::filesystem::ifstream bom_stream(file);

        char header[3];
        bom_stream.read(header, 3);
        bom_stream.close();

        if (std::memcmp(BOM, header, 3) == 0)
            return read_utf8_file(file);
    }

    return read_latin1_file(file);
}

std::wstring get_sub_directory(const std::wstring& base_folder, const std::wstring& sub_directory)
{
    if (sub_directory.empty())
        return base_folder;

    auto found = find_case_insensitive(base_folder + L"/" + sub_directory);

    if (!found)
        CASPAR_THROW_EXCEPTION(file_not_found() << msg_info(L"Sub directory " + sub_directory + L" not found."));

    return *found;
}

std::vector<spl::shared_ptr<core::video_channel>> get_channels(const command_context& ctx)
{
    std::vector<spl::shared_ptr<core::video_channel>> result;
    for (auto& cc : ctx.channels) {
        result.push_back(spl::make_shared_ptr(cc.channel));
    }
    return result;
}

core::frame_producer_dependencies get_producer_dependencies(const std::shared_ptr<core::video_channel>& channel,
                                                            const command_context&                      ctx)
{
    return core::frame_producer_dependencies(channel->frame_factory(),
                                             get_channels(ctx),
                                             channel->video_format_desc(),
                                             ctx.producer_registry,
                                             ctx.cg_registry);
}

// Basic Commands

std::wstring loadbg_command(command_context& ctx)
{
    // Perform loading of the clip
    core::diagnostics::scoped_call_context save;
    core::diagnostics::call_context::for_thread().video_channel = ctx.channel_index + 1;
    core::diagnostics::call_context::for_thread().layer         = ctx.layer_index();

    auto channel = ctx.channel.channel;
    auto pFP     = ctx.producer_registry->create_producer(get_producer_dependencies(channel, ctx), ctx.parameters);

    if (pFP == frame_producer::empty())
        CASPAR_THROW_EXCEPTION(file_not_found() << msg_info(ctx.parameters.size() > 0 ? ctx.parameters[0] : L""));

    bool auto_play = contains_param(L"AUTO", ctx.parameters);

    spl::shared_ptr<frame_producer> transition_producer = frame_producer::empty();
    transition_info                 transitionInfo;
    sting_info                      stingInfo;

    if (try_match_sting(ctx.parameters, stingInfo)) {
        transition_producer = create_sting_producer(get_producer_dependencies(channel, ctx), pFP, stingInfo);
    } else {
        std::wstring message;
        for (size_t n = 0; n < ctx.parameters.size(); ++n)
            message += boost::to_upper_copy(ctx.parameters[n]) + L" ";

        // Always fallback to transition
        try_match_transition(message, transitionInfo);
        transition_producer = create_transition_producer(pFP, transitionInfo);
    }

    channel->stage().load(ctx.layer_index(), transition_producer, false, auto_play); // TODO: LOOP

    return L"202 LOADBG OK\r\n";
}

std::wstring load_command(command_context& ctx)
{
    core::diagnostics::scoped_call_context save;
    core::diagnostics::call_context::for_thread().video_channel = ctx.channel_index + 1;
    core::diagnostics::call_context::for_thread().layer         = ctx.layer_index();
    auto pFP =
        ctx.producer_registry->create_producer(get_producer_dependencies(ctx.channel.channel, ctx), ctx.parameters);
    auto pFP2 = create_transition_producer(pFP, transition_info{});

    ctx.channel.channel->stage().load(ctx.layer_index(), pFP2, true);

    return L"202 LOAD OK\r\n";
}

std::wstring play_command(command_context& ctx)
{
    if (!ctx.parameters.empty())
        loadbg_command(ctx);

    ctx.channel.channel->stage().play(ctx.layer_index());

    return L"202 PLAY OK\r\n";
}

std::wstring pause_command(command_context& ctx)
{
    ctx.channel.channel->stage().pause(ctx.layer_index());
    return L"202 PAUSE OK\r\n";
}

std::wstring resume_command(command_context& ctx)
{
    ctx.channel.channel->stage().resume(ctx.layer_index());
    return L"202 RESUME OK\r\n";
}

std::wstring stop_command(command_context& ctx)
{
    ctx.channel.channel->stage().stop(ctx.layer_index());
    return L"202 STOP OK\r\n";
}

std::wstring clear_command(command_context& ctx)
{
    int index = ctx.layer_index(std::numeric_limits<int>::min());
    if (index != std::numeric_limits<int>::min())
        ctx.channel.channel->stage().clear(index);
    else
        ctx.channel.channel->stage().clear();

    return L"202 CLEAR OK\r\n";
}

std::wstring call_command(command_context& ctx)
{
    auto result = ctx.channel.channel->stage().call(ctx.layer_index(), ctx.parameters).get();

    // TODO: because of std::async deferred timed waiting does not work

    /*auto wait_res = result.wait_for(std::chrono::seconds(2));
    if (wait_res == std::future_status::timeout)
    CASPAR_THROW_EXCEPTION(timed_out());*/

    std::wstringstream replyString;
    if (result.empty())
        replyString << L"202 CALL OK\r\n";
    else
        replyString << L"201 CALL OK\r\n" << result << L"\r\n";

    return replyString.str();
}

std::wstring swap_command(command_context& ctx)
{
    bool swap_transforms = ctx.parameters.size() > 1 && boost::iequals(ctx.parameters.at(1), L"TRANSFORMS");

    if (ctx.layer_index(-1) != -1) {
        std::vector<std::wstring> strs;
        boost::split(strs, ctx.parameters[0], boost::is_any_of(L"-"));

        auto ch1 = ctx.channel.channel;
        auto ch2 = ctx.channels.at(std::stoi(strs.at(0)) - 1);

        int l1 = ctx.layer_index();
        int l2 = std::stoi(strs.at(1));

        ch1->stage().swap_layer(l1, l2, ch2.channel->stage(), swap_transforms);
    } else {
        auto ch1 = ctx.channel.channel;
        auto ch2 = ctx.channels.at(std::stoi(ctx.parameters[0]) - 1);
        ch1->stage().swap_layers(ch2.channel->stage(), swap_transforms);
    }

    return L"202 SWAP OK\r\n";
}

std::wstring add_command(command_context& ctx)
{
    replace_placeholders(L"<CLIENT_IP_ADDRESS>", ctx.client->address(), ctx.parameters);

    core::diagnostics::scoped_call_context save;
    core::diagnostics::call_context::for_thread().video_channel = ctx.channel_index + 1;

    auto consumer = ctx.consumer_registry->create_consumer(ctx.parameters, get_channels(ctx));
    ctx.channel.channel->output().add(ctx.layer_index(consumer->index()), consumer);

    return L"202 ADD OK\r\n";
}

std::wstring remove_command(command_context& ctx)
{
    auto index = ctx.layer_index(std::numeric_limits<int>::min());

    if (index == std::numeric_limits<int>::min()) {
        replace_placeholders(L"<CLIENT_IP_ADDRESS>", ctx.client->address(), ctx.parameters);

        if (ctx.parameters.size() == 0) {
            return L"402 REMOVE FAILED\r\n";
        }

        index = ctx.consumer_registry->create_consumer(ctx.parameters, get_channels(ctx))->index();
    }

    if (!ctx.channel.channel->output().remove(index)) {
        return L"404 REMOVE FAILED\r\n";
    }

    return L"202 REMOVE OK\r\n";
}

std::wstring print_command(command_context& ctx)
{
    ctx.channel.channel->output().add(ctx.consumer_registry->create_consumer({L"IMAGE"}, get_channels(ctx)));

    return L"202 PRINT OK\r\n";
}

std::wstring log_level_command(command_context& ctx)
{
    if (ctx.parameters.size() == 0) {
        std::wstringstream replyString;
        replyString << L"201 LOG OK\r\n" << boost::to_upper_copy(log::get_log_level()) << L"\r\n";

        return replyString.str();
    }

    if (!log::set_log_level(ctx.parameters.at(0))) {
        return L"403 LOG FAILED\r\n";
    }

    return L"202 LOG OK\r\n";
}

std::wstring set_command(command_context& ctx)
{
    std::wstring name  = boost::to_upper_copy(ctx.parameters[0]);
    std::wstring value = boost::to_upper_copy(ctx.parameters[1]);

    if (name == L"MODE") {
        auto format_desc = core::video_format_desc(value);
        if (format_desc.format != core::video_format::invalid) {
            ctx.channel.channel->video_format_desc(format_desc);
            return L"202 SET MODE OK\r\n";
        }

        CASPAR_THROW_EXCEPTION(user_error() << msg_info(L"Invalid video mode"));
    }

    CASPAR_THROW_EXCEPTION(user_error() << msg_info(L"Invalid channel variable"));
}

std::wstring data_store_command(command_context& ctx)
{
    std::wstring filename = env::data_folder();
    filename.append(ctx.parameters[0]);
    filename.append(L".ftd");

    auto data_path       = boost::filesystem::path(filename).parent_path().wstring();
    auto found_data_path = find_case_insensitive(data_path);

    if (found_data_path)
        data_path = *found_data_path;

    if (!boost::filesystem::exists(data_path))
        boost::filesystem::create_directories(data_path);

    auto found_filename = find_case_insensitive(filename);

    if (found_filename)
        filename = *found_filename; // Overwrite case insensitive.

    boost::filesystem::wofstream datafile(filename);
    if (!datafile)
        CASPAR_THROW_EXCEPTION(caspar_exception() << msg_info(L"Could not open file " + filename));

    datafile << static_cast<wchar_t>(65279); // UTF-8 BOM character
    datafile << ctx.parameters[1] << std::flush;
    datafile.close();

    return L"202 DATA STORE OK\r\n";
}

std::wstring data_retrieve_command(command_context& ctx)
{
    std::wstring filename = env::data_folder();
    filename.append(ctx.parameters[0]);
    filename.append(L".ftd");

    std::wstring file_contents;

    auto found_file = find_case_insensitive(filename);

    if (found_file)
        file_contents = read_file(boost::filesystem::path(*found_file));

    if (file_contents.empty())
        CASPAR_THROW_EXCEPTION(file_not_found() << msg_info(filename + L" not found"));

    std::wstringstream reply;
    reply << L"201 DATA RETRIEVE OK\r\n";

    std::wstringstream file_contents_stream(file_contents);
    std::wstring       line;

    bool firstLine = true;
    while (std::getline(file_contents_stream, line)) {
        if (firstLine)
            firstLine = false;
        else
            reply << "\n";

        reply << line;
    }

    reply << "\r\n";
    return reply.str();
}

std::wstring data_list_command(command_context& ctx)
{
    std::wstring sub_directory;

    if (!ctx.parameters.empty())
        sub_directory = ctx.parameters.at(0);

    std::wstringstream replyString;
    replyString << L"200 DATA LIST OK\r\n";

    for (boost::filesystem::recursive_directory_iterator itr(get_sub_directory(env::data_folder(), sub_directory)), end;
         itr != end;
         ++itr) {
        if (boost::filesystem::is_regular_file(itr->path())) {
            if (!boost::iequals(itr->path().extension().wstring(), L".ftd"))
                continue;

            auto relativePath = get_relative_without_extension(itr->path(), env::data_folder());
            auto str          = relativePath.generic_wstring();

            if (str[0] == L'\\' || str[0] == L'/')
                str = std::wstring(str.begin() + 1, str.end());

            replyString << str << L"\r\n";
        }
    }

    replyString << L"\r\n";

    return boost::to_upper_copy(replyString.str());
}

std::wstring data_remove_command(command_context& ctx)
{
    std::wstring filename = env::data_folder();
    filename.append(ctx.parameters[0]);
    filename.append(L".ftd");

    if (!boost::filesystem::exists(filename))
        CASPAR_THROW_EXCEPTION(file_not_found() << msg_info(filename + L" not found"));

    if (!boost::filesystem::remove(filename))
        CASPAR_THROW_EXCEPTION(caspar_exception() << msg_info(filename + L" could not be removed"));

    return L"202 DATA REMOVE OK\r\n";
}

// Template Graphics Commands

std::wstring cg_add_command(command_context& ctx)
{
    // CG 1 ADD 0 "template_folder/templatename" [STARTLABEL] 0/1 [DATA]

    int          layer = std::stoi(ctx.parameters.at(0));
    std::wstring label;             //_parameters[2]
    bool         bDoStart  = false; //_parameters[2] alt. _parameters[3]
    unsigned int dataIndex = 3;

    if (ctx.parameters.at(2).length() > 1) { // read label
        label = ctx.parameters.at(2);
        ++dataIndex;

        if (ctx.parameters.at(3).length() > 0) // read play-on-load-flag
            bDoStart = ctx.parameters.at(3).at(0) == L'1' ? true : false;
    } else { // read play-on-load-flag
        bDoStart = ctx.parameters.at(2).at(0) == L'1' ? true : false;
    }

    const wchar_t* pDataString = nullptr;
    std::wstring   dataFromFile;
    if (ctx.parameters.size() > dataIndex) { // read data
        const std::wstring& dataString = ctx.parameters.at(dataIndex);

        if (dataString.at(0) == L'<' || dataString.at(0) == L'{') // the data is XML or Json
            pDataString = dataString.c_str();
        else {
            // The data is not an XML-string, it must be a filename
            std::wstring filename = env::data_folder();
            filename.append(dataString);
            filename.append(L".ftd");

            auto found_file = find_case_insensitive(filename);

            if (found_file) {
                dataFromFile = read_file(boost::filesystem::path(*found_file));
                pDataString  = dataFromFile.c_str();
            }
        }
    }

    auto filename = ctx.parameters.at(1);
    auto proxy    = ctx.cg_registry->get_or_create_proxy(spl::make_shared_ptr(ctx.channel.channel),
                                                      get_producer_dependencies(ctx.channel.channel, ctx),
                                                      ctx.layer_index(core::cg_proxy::DEFAULT_LAYER),
                                                      filename);

    if (proxy == core::cg_proxy::empty())
        CASPAR_THROW_EXCEPTION(file_not_found() << msg_info(L"Could not find template " + filename));
    else
        proxy->add(layer, filename, bDoStart, label, pDataString != nullptr ? pDataString : L"");

    return L"202 CG OK\r\n";
}

std::wstring cg_play_command(command_context& ctx)
{
    int layer = std::stoi(ctx.parameters.at(0));
    ctx.cg_registry
        ->get_proxy(spl::make_shared_ptr(ctx.channel.channel), ctx.layer_index(core::cg_proxy::DEFAULT_LAYER))
        ->play(layer);

    return L"202 CG OK\r\n";
}

spl::shared_ptr<core::cg_proxy> get_expected_cg_proxy(command_context& ctx)
{
    auto proxy = ctx.cg_registry->get_proxy(spl::make_shared_ptr(ctx.channel.channel),
                                            ctx.layer_index(core::cg_proxy::DEFAULT_LAYER));

    if (proxy == cg_proxy::empty())
        CASPAR_THROW_EXCEPTION(expected_user_error() << msg_info(L"No CG proxy running on layer"));

    return proxy;
}

std::wstring cg_stop_command(command_context& ctx)
{
    int layer = std::stoi(ctx.parameters.at(0));
    get_expected_cg_proxy(ctx)->stop(layer);

    return L"202 CG OK\r\n";
}

std::wstring cg_next_command(command_context& ctx)
{
    int layer = std::stoi(ctx.parameters.at(0));
    get_expected_cg_proxy(ctx)->next(layer);

    return L"202 CG OK\r\n";
}

std::wstring cg_remove_command(command_context& ctx)
{
    int layer = std::stoi(ctx.parameters.at(0));
    get_expected_cg_proxy(ctx)->remove(layer);

    return L"202 CG OK\r\n";
}

std::wstring cg_clear_command(command_context& ctx)
{
    ctx.channel.channel->stage().clear(ctx.layer_index(core::cg_proxy::DEFAULT_LAYER));

    return L"202 CG OK\r\n";
}

std::wstring cg_update_command(command_context& ctx)
{
    int layer = std::stoi(ctx.parameters.at(0));

    std::wstring dataString = ctx.parameters.at(1);
    if (dataString.at(0) != L'<' && dataString.at(0) != L'{') {
        // The data is not XML or Json, it must be a filename
        std::wstring filename = env::data_folder();
        filename.append(dataString);
        filename.append(L".ftd");

        dataString = read_file(boost::filesystem::path(filename));
    }

    get_expected_cg_proxy(ctx)->update(layer, dataString);

    return L"202 CG OK\r\n";
}

std::wstring cg_invoke_command(command_context& ctx)
{
    std::wstringstream replyString;
    replyString << L"201 CG OK\r\n";
    int  layer  = std::stoi(ctx.parameters.at(0));
    auto result = get_expected_cg_proxy(ctx)->invoke(layer, ctx.parameters.at(1));
    replyString << result << L"\r\n";

    return replyString.str();
}

// Mixer Commands

core::frame_transform get_current_transform(command_context& ctx)
{
    return ctx.channel.channel->stage().get_current_transform(ctx.layer_index()).get();
}

template <typename Func>
std::wstring reply_value(command_context& ctx, const Func& extractor)
{
    auto value = extractor(get_current_transform(ctx));

    return L"201 MIXER OK\r\n" + boost::lexical_cast<std::wstring>(value) + L"\r\n";
}

class transforms_applier
{
    static tbb::concurrent_unordered_map<int, std::vector<stage::transform_tuple_t>> deferred_transforms_;

    std::vector<stage::transform_tuple_t> transforms_;
    command_context&                      ctx_;
    bool                                  defer_;

  public:
    explicit transforms_applier(command_context& ctx)
        : ctx_(ctx)
    {
        defer_ = !ctx.parameters.empty() && boost::iequals(ctx.parameters.back(), L"DEFER");

        if (defer_)
            ctx.parameters.pop_back();
    }

    void add(stage::transform_tuple_t&& transform) { transforms_.push_back(std::move(transform)); }

    void commit_deferred()
    {
        auto& transforms = deferred_transforms_[ctx_.channel_index];
        ctx_.channel.channel->stage().apply_transforms(transforms).get();
        transforms.clear();
    }

    void apply()
    {
        if (defer_) {
            auto& defer_tranforms = deferred_transforms_[ctx_.channel_index];
            defer_tranforms.insert(defer_tranforms.end(), transforms_.begin(), transforms_.end());
        } else
            ctx_.channel.channel->stage().apply_transforms(transforms_);
    }
};
tbb::concurrent_unordered_map<int, std::vector<stage::transform_tuple_t>> transforms_applier::deferred_transforms_;

std::wstring mixer_keyer_command(command_context& ctx)
{
    if (ctx.parameters.empty())
        return reply_value(ctx, [](const frame_transform& t) { return t.image_transform.is_key ? 1 : 0; });

    transforms_applier transforms(ctx);
    bool               value = std::stoi(ctx.parameters.at(0));
    transforms.add(stage::transform_tuple_t(ctx.layer_index(),
                                            [=](frame_transform transform) -> frame_transform {
                                                transform.image_transform.is_key = value;
                                                return transform;
                                            },
                                            0,
                                            tweener(L"linear")));
    transforms.apply();

    return L"202 MIXER OK\r\n";
}

std::wstring mixer_invert_command(command_context& ctx)
{
    if (ctx.parameters.empty())
        return reply_value(ctx, [](const frame_transform& t) { return t.image_transform.invert ? 1 : 0; });

    transforms_applier transforms(ctx);
    bool               value = std::stoi(ctx.parameters.at(0));
    transforms.add(stage::transform_tuple_t(ctx.layer_index(),
                                            [=](frame_transform transform) -> frame_transform {
                                                transform.image_transform.invert = value;
                                                return transform;
                                            },
                                            0,
                                            tweener(L"linear")));
    transforms.apply();

    return L"202 MIXER OK\r\n";
}

std::wstring ANIMATION_SYNTAX = L" {[duration:int] {[tween:string]|linear}|0 linear}}";

std::wstring mixer_chroma_command(command_context& ctx)
{
    if (ctx.parameters.empty()) {
        auto chroma = get_current_transform(ctx).image_transform.chroma;
        return L"201 MIXER OK\r\n" + std::wstring(chroma.enable ? L"1 " : L"0 ") + std::to_wstring(chroma.target_hue) +
               L" " + std::to_wstring(chroma.hue_width) + L" " + std::to_wstring(chroma.min_saturation) + L" " +
               std::to_wstring(chroma.min_brightness) + L" " + std::to_wstring(chroma.softness) + L" " +
               std::to_wstring(chroma.spill_suppress) + L" " + std::to_wstring(chroma.spill_suppress_saturation) +
               L" " + std::wstring(chroma.show_mask ? L"1" : L"0") + L"\r\n";
    }

    transforms_applier transforms(ctx);
    core::chroma       chroma;

    int          duration;
    std::wstring tween;

    auto legacy_mode = core::get_chroma_mode(ctx.parameters.at(0));

    if (legacy_mode) {
        duration = ctx.parameters.size() > 4 ? std::stoi(ctx.parameters.at(4)) : 0;
        tween    = ctx.parameters.size() > 5 ? ctx.parameters.at(5) : L"linear";

        if (*legacy_mode == chroma::legacy_type::none) {
            chroma.enable = false;
        } else {
            chroma.enable                    = true;
            chroma.hue_width                 = 0.5 - std::stod(ctx.parameters.at(1)) * 0.5;
            chroma.min_brightness            = std::stod(ctx.parameters.at(1));
            chroma.min_saturation            = std::stod(ctx.parameters.at(1));
            chroma.softness                  = std::stod(ctx.parameters.at(2)) - std::stod(ctx.parameters.at(1));
            chroma.spill_suppress            = 180.0 - std::stod(ctx.parameters.at(3)) * 180.0;
            chroma.spill_suppress_saturation = 1;

            if (*legacy_mode == chroma::legacy_type::green)
                chroma.target_hue = 120;
            else if (*legacy_mode == chroma::legacy_type::blue)
                chroma.target_hue = 240;
        }
    } else {
        duration = ctx.parameters.size() > 9 ? std::stoi(ctx.parameters.at(9)) : 0;
        tween    = ctx.parameters.size() > 10 ? ctx.parameters.at(10) : L"linear";

        chroma.enable = ctx.parameters.at(0) == L"1";

        if (chroma.enable) {
            chroma.target_hue                = std::stod(ctx.parameters.at(1));
            chroma.hue_width                 = std::stod(ctx.parameters.at(2));
            chroma.min_saturation            = std::stod(ctx.parameters.at(3));
            chroma.min_brightness            = std::stod(ctx.parameters.at(4));
            chroma.softness                  = std::stod(ctx.parameters.at(5));
            chroma.spill_suppress            = std::stod(ctx.parameters.at(6));
            chroma.spill_suppress_saturation = std::stod(ctx.parameters.at(7));
            chroma.show_mask                 = std::stod(ctx.parameters.at(8));
        }
    }

    transforms.add(stage::transform_tuple_t(ctx.layer_index(),
                                            [=](frame_transform transform) -> frame_transform {
                                                transform.image_transform.chroma = chroma;
                                                return transform;
                                            },
                                            duration,
                                            tween));
    transforms.apply();

    return L"202 MIXER OK\r\n";
}

std::wstring mixer_blend_command(command_context& ctx)
{
    if (ctx.parameters.empty())
        return reply_value(ctx, [](const frame_transform& t) { return get_blend_mode(t.image_transform.blend_mode); });

    transforms_applier transforms(ctx);
    auto               value = get_blend_mode(ctx.parameters.at(0));
    transforms.add(stage::transform_tuple_t(ctx.layer_index(),
                                            [=](frame_transform transform) -> frame_transform {
                                                transform.image_transform.blend_mode = value;
                                                return transform;
                                            },
                                            0,
                                            tweener(L"linear")));
    transforms.apply();

    return L"202 MIXER OK\r\n";
}

template <typename Getter, typename Setter>
std::wstring single_double_animatable_mixer_command(command_context& ctx, const Getter& getter, const Setter& setter)
{
    if (ctx.parameters.empty())
        return reply_value(ctx, getter);

    transforms_applier transforms(ctx);
    double             value    = std::stod(ctx.parameters.at(0));
    int                duration = ctx.parameters.size() > 1 ? std::stoi(ctx.parameters[1]) : 0;
    std::wstring       tween    = ctx.parameters.size() > 2 ? ctx.parameters[2] : L"linear";

    transforms.add(stage::transform_tuple_t(ctx.layer_index(),
                                            [=](frame_transform transform) -> frame_transform {
                                                setter(transform, value);
                                                return transform;
                                            },
                                            duration,
                                            tween));
    transforms.apply();

    return L"202 MIXER OK\r\n";
}

std::wstring mixer_opacity_command(command_context& ctx)
{
    return single_double_animatable_mixer_command(
        ctx,
        [](const frame_transform& t) { return t.image_transform.opacity; },
        [](frame_transform& t, double value) { t.image_transform.opacity = value; });
}

std::wstring mixer_brightness_command(command_context& ctx)
{
    return single_double_animatable_mixer_command(
        ctx,
        [](const frame_transform& t) { return t.image_transform.brightness; },
        [](frame_transform& t, double value) { t.image_transform.brightness = value; });
}

std::wstring mixer_saturation_command(command_context& ctx)
{
    return single_double_animatable_mixer_command(
        ctx,
        [](const frame_transform& t) { return t.image_transform.saturation; },
        [](frame_transform& t, double value) { t.image_transform.saturation = value; });
}

std::wstring mixer_contrast_command(command_context& ctx)
{
    return single_double_animatable_mixer_command(
        ctx,
        [](const frame_transform& t) { return t.image_transform.contrast; },
        [](frame_transform& t, double value) { t.image_transform.contrast = value; });
}

std::wstring mixer_levels_command(command_context& ctx)
{
    if (ctx.parameters.empty()) {
        auto levels = get_current_transform(ctx).image_transform.levels;
        return L"201 MIXER OK\r\n" + std::to_wstring(levels.min_input) + L" " + std::to_wstring(levels.max_input) +
               L" " + std::to_wstring(levels.gamma) + L" " + std::to_wstring(levels.min_output) + L" " +
               std::to_wstring(levels.max_output) + L"\r\n";
    }

    transforms_applier transforms(ctx);
    levels             value;
    value.min_input       = std::stod(ctx.parameters.at(0));
    value.max_input       = std::stod(ctx.parameters.at(1));
    value.gamma           = std::stod(ctx.parameters.at(2));
    value.min_output      = std::stod(ctx.parameters.at(3));
    value.max_output      = std::stod(ctx.parameters.at(4));
    int          duration = ctx.parameters.size() > 5 ? std::stoi(ctx.parameters[5]) : 0;
    std::wstring tween    = ctx.parameters.size() > 6 ? ctx.parameters[6] : L"linear";

    transforms.add(stage::transform_tuple_t(ctx.layer_index(),
                                            [=](frame_transform transform) -> frame_transform {
                                                transform.image_transform.levels = value;
                                                return transform;
                                            },
                                            duration,
                                            tween));
    transforms.apply();

    return L"202 MIXER OK\r\n";
}

std::wstring mixer_fill_command(command_context& ctx)
{
    if (ctx.parameters.empty()) {
        auto transform   = get_current_transform(ctx).image_transform;
        auto translation = transform.fill_translation;
        auto scale       = transform.fill_scale;
        return L"201 MIXER OK\r\n" + std::to_wstring(translation[0]) + L" " + std::to_wstring(translation[1]) + L" " +
               std::to_wstring(scale[0]) + L" " + std::to_wstring(scale[1]) + L"\r\n";
    }

    transforms_applier transforms(ctx);
    int                duration = ctx.parameters.size() > 4 ? std::stoi(ctx.parameters[4]) : 0;
    std::wstring       tween    = ctx.parameters.size() > 5 ? ctx.parameters[5] : L"linear";
    double             x        = std::stod(ctx.parameters.at(0));
    double             y        = std::stod(ctx.parameters.at(1));
    double             x_s      = std::stod(ctx.parameters.at(2));
    double             y_s      = std::stod(ctx.parameters.at(3));

    transforms.add(stage::transform_tuple_t(ctx.layer_index(),
                                            [=](frame_transform transform) mutable -> frame_transform {
                                                transform.image_transform.fill_translation[0] = x;
                                                transform.image_transform.fill_translation[1] = y;
                                                transform.image_transform.fill_scale[0]       = x_s;
                                                transform.image_transform.fill_scale[1]       = y_s;
                                                return transform;
                                            },
                                            duration,
                                            tween));
    transforms.apply();

    return L"202 MIXER OK\r\n";
}

std::wstring mixer_clip_command(command_context& ctx)
{
    if (ctx.parameters.empty()) {
        auto transform   = get_current_transform(ctx).image_transform;
        auto translation = transform.clip_translation;
        auto scale       = transform.clip_scale;

        return L"201 MIXER OK\r\n" + std::to_wstring(translation[0]) + L" " + std::to_wstring(translation[1]) + L" " +
               std::to_wstring(scale[0]) + L" " + std::to_wstring(scale[1]) + L"\r\n";
    }

    transforms_applier transforms(ctx);
    int                duration = ctx.parameters.size() > 4 ? std::stoi(ctx.parameters[4]) : 0;
    std::wstring       tween    = ctx.parameters.size() > 5 ? ctx.parameters[5] : L"linear";
    double             x        = std::stod(ctx.parameters.at(0));
    double             y        = std::stod(ctx.parameters.at(1));
    double             x_s      = std::stod(ctx.parameters.at(2));
    double             y_s      = std::stod(ctx.parameters.at(3));

    transforms.add(stage::transform_tuple_t(ctx.layer_index(),
                                            [=](frame_transform transform) -> frame_transform {
                                                transform.image_transform.clip_translation[0] = x;
                                                transform.image_transform.clip_translation[1] = y;
                                                transform.image_transform.clip_scale[0]       = x_s;
                                                transform.image_transform.clip_scale[1]       = y_s;
                                                return transform;
                                            },
                                            duration,
                                            tween));
    transforms.apply();

    return L"202 MIXER OK\r\n";
}

std::wstring mixer_anchor_command(command_context& ctx)
{
    if (ctx.parameters.empty()) {
        auto transform = get_current_transform(ctx).image_transform;
        auto anchor    = transform.anchor;
        return L"201 MIXER OK\r\n" + std::to_wstring(anchor[0]) + L" " + std::to_wstring(anchor[1]) + L"\r\n";
    }

    transforms_applier transforms(ctx);
    int                duration = ctx.parameters.size() > 2 ? std::stoi(ctx.parameters[2]) : 0;
    std::wstring       tween    = ctx.parameters.size() > 3 ? ctx.parameters[3] : L"linear";
    double             x        = std::stod(ctx.parameters.at(0));
    double             y        = std::stod(ctx.parameters.at(1));

    transforms.add(stage::transform_tuple_t(ctx.layer_index(),
                                            [=](frame_transform transform) mutable -> frame_transform {
                                                transform.image_transform.anchor[0] = x;
                                                transform.image_transform.anchor[1] = y;
                                                return transform;
                                            },
                                            duration,
                                            tween));
    transforms.apply();

    return L"202 MIXER OK\r\n";
}

std::wstring mixer_crop_command(command_context& ctx)
{
    if (ctx.parameters.empty()) {
        auto crop = get_current_transform(ctx).image_transform.crop;
        return L"201 MIXER OK\r\n" + std::to_wstring(crop.ul[0]) + L" " + std::to_wstring(crop.ul[1]) + L" " +
               std::to_wstring(crop.lr[0]) + L" " + std::to_wstring(crop.lr[1]) + L"\r\n";
    }

    transforms_applier transforms(ctx);
    int                duration = ctx.parameters.size() > 4 ? std::stoi(ctx.parameters[4]) : 0;
    std::wstring       tween    = ctx.parameters.size() > 5 ? ctx.parameters[5] : L"linear";
    double             ul_x     = std::stod(ctx.parameters.at(0));
    double             ul_y     = std::stod(ctx.parameters.at(1));
    double             lr_x     = std::stod(ctx.parameters.at(2));
    double             lr_y     = std::stod(ctx.parameters.at(3));

    transforms.add(stage::transform_tuple_t(ctx.layer_index(),
                                            [=](frame_transform transform) -> frame_transform {
                                                transform.image_transform.crop.ul[0] = ul_x;
                                                transform.image_transform.crop.ul[1] = ul_y;
                                                transform.image_transform.crop.lr[0] = lr_x;
                                                transform.image_transform.crop.lr[1] = lr_y;
                                                return transform;
                                            },
                                            duration,
                                            tween));
    transforms.apply();

    return L"202 MIXER OK\r\n";
}

std::wstring mixer_rotation_command(command_context& ctx)
{
    static const double PI = 3.141592653589793;

    return single_double_animatable_mixer_command(
        ctx,
        [](const frame_transform& t) { return t.image_transform.angle / PI * 180.0; },
        [](frame_transform& t, double value) { t.image_transform.angle = value * PI / 180.0; });
}

std::wstring mixer_perspective_command(command_context& ctx)
{
    if (ctx.parameters.empty()) {
        auto perspective = get_current_transform(ctx).image_transform.perspective;
        return L"201 MIXER OK\r\n" + std::to_wstring(perspective.ul[0]) + L" " + std::to_wstring(perspective.ul[1]) +
               L" " + std::to_wstring(perspective.ur[0]) + L" " + std::to_wstring(perspective.ur[1]) + L" " +
               std::to_wstring(perspective.lr[0]) + L" " + std::to_wstring(perspective.lr[1]) + L" " +
               std::to_wstring(perspective.ll[0]) + L" " + std::to_wstring(perspective.ll[1]) + L"\r\n";
    }

    transforms_applier transforms(ctx);
    int                duration = ctx.parameters.size() > 8 ? std::stoi(ctx.parameters[8]) : 0;
    std::wstring       tween    = ctx.parameters.size() > 9 ? ctx.parameters[9] : L"linear";
    double             ul_x     = std::stod(ctx.parameters.at(0));
    double             ul_y     = std::stod(ctx.parameters.at(1));
    double             ur_x     = std::stod(ctx.parameters.at(2));
    double             ur_y     = std::stod(ctx.parameters.at(3));
    double             lr_x     = std::stod(ctx.parameters.at(4));
    double             lr_y     = std::stod(ctx.parameters.at(5));
    double             ll_x     = std::stod(ctx.parameters.at(6));
    double             ll_y     = std::stod(ctx.parameters.at(7));

    transforms.add(stage::transform_tuple_t(ctx.layer_index(),
                                            [=](frame_transform transform) -> frame_transform {
                                                transform.image_transform.perspective.ul[0] = ul_x;
                                                transform.image_transform.perspective.ul[1] = ul_y;
                                                transform.image_transform.perspective.ur[0] = ur_x;
                                                transform.image_transform.perspective.ur[1] = ur_y;
                                                transform.image_transform.perspective.lr[0] = lr_x;
                                                transform.image_transform.perspective.lr[1] = lr_y;
                                                transform.image_transform.perspective.ll[0] = ll_x;
                                                transform.image_transform.perspective.ll[1] = ll_y;
                                                return transform;
                                            },
                                            duration,
                                            tween));
    transforms.apply();

    return L"202 MIXER OK\r\n";
}

std::wstring mixer_volume_command(command_context& ctx)
{
    return single_double_animatable_mixer_command(
        ctx,
        [](const frame_transform& t) { return t.audio_transform.volume; },
        [](frame_transform& t, double value) { t.audio_transform.volume = value; });
}

std::wstring mixer_mastervolume_command(command_context& ctx)
{
    if (ctx.parameters.empty()) {
        auto volume = ctx.channel.channel->mixer().get_master_volume();
        return L"201 MIXER OK\r\n" + std::to_wstring(volume) + L"\r\n";
    }

    float master_volume = std::stof(ctx.parameters.at(0));
    ctx.channel.channel->mixer().set_master_volume(master_volume);

    return L"202 MIXER OK\r\n";
}

std::wstring mixer_grid_command(command_context& ctx)
{
    transforms_applier transforms(ctx);
    int                duration = ctx.parameters.size() > 1 ? std::stoi(ctx.parameters[1]) : 0;
    std::wstring       tween    = ctx.parameters.size() > 2 ? ctx.parameters[2] : L"linear";
    int                n        = std::stoi(ctx.parameters.at(0));
    double             delta    = 1.0 / static_cast<double>(n);
    for (int x = 0; x < n; ++x) {
        for (int y = 0; y < n; ++y) {
            int index = x + y * n + 1;
            transforms.add(stage::transform_tuple_t(index,
                                                    [=](frame_transform transform) -> frame_transform {
                                                        transform.image_transform.fill_translation[0] = x * delta;
                                                        transform.image_transform.fill_translation[1] = y * delta;
                                                        transform.image_transform.fill_scale[0]       = delta;
                                                        transform.image_transform.fill_scale[1]       = delta;
                                                        transform.image_transform.clip_translation[0] = x * delta;
                                                        transform.image_transform.clip_translation[1] = y * delta;
                                                        transform.image_transform.clip_scale[0]       = delta;
                                                        transform.image_transform.clip_scale[1]       = delta;
                                                        return transform;
                                                    },
                                                    duration,
                                                    tween));
        }
    }
    transforms.apply();

    return L"202 MIXER OK\r\n";
}

std::wstring mixer_commit_command(command_context& ctx)
{
    transforms_applier transforms(ctx);
    transforms.commit_deferred();

    return L"202 MIXER OK\r\n";
}

std::wstring mixer_clear_command(command_context& ctx)
{
    int layer = ctx.layer_id;

    if (layer == -1)
        ctx.channel.channel->stage().clear_transforms();
    else
        ctx.channel.channel->stage().clear_transforms(layer);

    return L"202 MIXER OK\r\n";
}

std::wstring channel_grid_command(command_context& ctx)
{
    int  index = 1;
    auto self  = ctx.channels.back();

    core::diagnostics::scoped_call_context save;
    core::diagnostics::call_context::for_thread().video_channel = ctx.channels.size();

    std::vector<std::wstring> params;
    params.push_back(L"SCREEN");
    params.push_back(L"0");
    params.push_back(L"NAME");
    params.push_back(L"Channel Grid Window");
    auto screen = ctx.consumer_registry->create_consumer(params, get_channels(ctx));

    self.channel->output().add(screen);

    for (auto& channel : ctx.channels) {
        if (channel.channel != self.channel) {
            core::diagnostics::call_context::for_thread().layer = index;
            auto producer                                       = ctx.producer_registry->create_producer(
                get_producer_dependencies(self.channel, ctx), L"route://" + std::to_wstring(channel.channel->index()));
            self.channel->stage().load(index, producer, false);
            self.channel->stage().play(index);
            index++;
        }
    }

    auto num_channels       = ctx.channels.size() - 1;
    int  square_side_length = std::ceil(std::sqrt(num_channels));

    ctx.channel_index = self.channel->index();
    ctx.channel       = self;
    ctx.parameters.clear();
    ctx.parameters.push_back(std::to_wstring(square_side_length));
    mixer_grid_command(ctx);

    return L"202 CHANNEL_GRID OK\r\n";
}

// Thumbnail Commands

std::wstring make_request(command_context& ctx, const std::string& path, const std::wstring& default_response)
{
    auto res = http::request(ctx.proxy_host, ctx.proxy_port, path);
    if (res.status_code >= 500 || res.body.size() == 0) {
        CASPAR_LOG(error) << "Failed to connect to media-scanner. Is it running? \nReason: " << res.status_message;
        return default_response;
    }
    return u16(res.body);
}

std::wstring thumbnail_list_command(command_context& ctx)
{
    return make_request(ctx, "/thumbnail", L"501 THUMBNAIL LIST FAILED\r\n");
}

std::wstring thumbnail_retrieve_command(command_context& ctx)
{
    return make_request(
        ctx, "/thumbnail/" + http::url_encode(u8(ctx.parameters.at(0))), L"501 THUMBNAIL RETRIEVE FAILED\r\n");
}

std::wstring thumbnail_generate_command(command_context& ctx)
{
    return make_request(
        ctx, "/thumbnail/generate/" + http::url_encode(u8(ctx.parameters.at(0))), L"501 THUMBNAIL GENERATE FAILED\r\n");
}

std::wstring thumbnail_generateall_command(command_context& ctx)
{
    return make_request(ctx, "/thumbnail/generate", L"501 THUMBNAIL GENERATE_ALL FAILED\r\n");
}

// Query Commands

std::wstring cinf_command(command_context& ctx)
{
    return make_request(ctx, "/cinf/" + http::url_encode(u8(ctx.parameters.at(0))), L"501 CINF FAILED\r\n");
}

std::wstring cls_command(command_context& ctx) { return make_request(ctx, "/cls", L"501 CLS FAILED\r\n"); }

std::wstring fls_command(command_context& ctx) { return make_request(ctx, "/fls", L"501 FLS FAILED\r\n"); }

std::wstring tls_command(command_context& ctx) { return make_request(ctx, "/tls", L"501 TLS FAILED\r\n"); }

std::wstring version_command(command_context& ctx) { return L"201 VERSION OK\r\n" + env::version() + L"\r\n"; }

struct param_visitor : public boost::static_visitor<void>
{
    std::wstring path;
    pt::wptree&  o;

    template <typename T>
    param_visitor(std::string path, T& o)
        : path(u16(path))
        , o(o)
    {
    }

    void operator()(const bool value) { o.add(path, value); }

    void operator()(const int32_t value) { o.add(path, value); }

    void operator()(const uint32_t value) { o.add(path, value); }

    void operator()(const int64_t value) { o.add(path, value); }

    void operator()(const uint64_t value) { o.add(path, value); }

    void operator()(const float value) { o.add(path, value); }

    void operator()(const double value) { o.add(path, value); }

    void operator()(const std::string& value) { o.add(path, u16(value)); }

    void operator()(const std::wstring& value) { o.add(path, value); }
};

std::wstring info_channel_command(command_context& ctx)
{
    pt::wptree info;
    pt::wptree channel_info;

    auto state = ctx.channel.channel->state();
    for (const auto& p : state) {
        const auto replaced = boost::algorithm::replace_all_copy(p.first, "/", ".");
        // avoid digit-only nodes in XML
        const auto path = boost::algorithm::replace_all_regex_copy(
            replaced, boost::regex("\\.(.*?)\\.([0-9]*?)\\."), std::string(".$1.$1_$2."));
        param_visitor param_visitor(path, channel_info);
        for (const auto& element : p.second) {
            boost::apply_visitor(param_visitor, element);
        }
    }

    info.add_child(L"channel", channel_info);

    std::wstringstream replyString;
    // This is needed for backwards compatibility with old clients
    replyString << L"201 INFO OK\r\n";

    pt::xml_writer_settings<std::wstring> w(' ', 3);
    pt::xml_parser::write_xml(replyString, info, w);

    replyString << L"\r\n";
    return replyString.str();
}

std::wstring info_command(command_context& ctx)
{
    std::wstringstream replyString;
    // This is needed for backwards compatibility with old clients
    replyString << L"200 INFO OK\r\n";

    for (size_t n = 0; n < ctx.channels.size(); ++n) {
        replyString << n + 1 << L" " << ctx.channels.at(n).channel->video_format_desc().name << L" PLAYING\r\n";
    }
    replyString << L"\r\n";
    return replyString.str();
}

std::wstring info_config_command(command_context& ctx)
{
    std::wstringstream replyString;
    // This is needed for backwards compatibility with old clients
    replyString << L"201 INFO CONFIG OK\r\n";

    pt::xml_writer_settings<std::wstring> w(' ', 3);
    pt::xml_parser::write_xml(replyString, caspar::env::properties(), w);

    replyString << L"\r\n";
    return replyString.str();
}

std::wstring info_paths_command(command_context& ctx)
{
    boost::property_tree::wptree info;

    info.add(L"paths.media-path", caspar::env::media_folder());
    info.add(L"paths.log-path", caspar::env::log_folder());
    info.add(L"paths.data-path", caspar::env::data_folder());
    info.add(L"paths.template-path", caspar::env::template_folder());
    info.add(L"paths.initial-path", caspar::env::initial_folder() + L"/");

    std::wstringstream replyString;
    // This is needed for backwards compatibility with old clients
    replyString << L"201 INFO PATHS OK\r\n";

    pt::xml_writer_settings<std::wstring> w(' ', 3);
    pt::xml_parser::write_xml(replyString, info, w);

    replyString << L"\r\n";
    return replyString.str();
}

std::wstring diag_command(command_context& ctx)
{
    core::diagnostics::osd::show_graphs(true);

    return L"202 DIAG OK\r\n";
}

std::wstring bye_command(command_context& ctx)
{
    ctx.client->disconnect();
    return L"";
}

std::wstring kill_command(command_context& ctx)
{
    ctx.shutdown_server_now(false); // false for not attempting to restart
    return L"202 KILL OK\r\n";
}

std::wstring restart_command(command_context& ctx)
{
    ctx.shutdown_server_now(true); // true for attempting to restart
    return L"202 RESTART OK\r\n";
}

std::wstring lock_command(command_context& ctx)
{
    int  channel_index = std::stoi(ctx.parameters.at(0)) - 1;
    auto lock          = ctx.channels.at(channel_index).lock;
    auto command       = boost::to_upper_copy(ctx.parameters.at(1));

    if (command == L"ACQUIRE") {
        std::wstring lock_phrase = ctx.parameters.at(2);

        // TODO: read options

        // just lock one channel
        if (!lock->try_lock(lock_phrase, ctx.client))
            return L"503 LOCK ACQUIRE FAILED\r\n";

        return L"202 LOCK ACQUIRE OK\r\n";
    }
    if (command == L"RELEASE") {
        lock->release_lock(ctx.client);
        return L"202 LOCK RELEASE OK\r\n";
    }
    if (command == L"CLEAR") {
        std::wstring override_phrase = env::properties().get(L"configuration.lock-clear-phrase", L"");
        std::wstring client_override_phrase;

        if (!override_phrase.empty())
            client_override_phrase = ctx.parameters.at(2);

        // just clear one channel
        if (client_override_phrase != override_phrase)
            return L"503 LOCK CLEAR FAILED\r\n";

        lock->clear_locks();

        return L"202 LOCK CLEAR OK\r\n";
    }

    CASPAR_THROW_EXCEPTION(file_not_found() << msg_info(L"Unknown LOCK command " + command));
}

std::wstring gl_info_command(command_context& ctx)
{
    auto device = ctx.ogl_device.lock();
    if (!device)
        CASPAR_THROW_EXCEPTION(not_supported() << msg_info("GL command only supported with OpenGL accelerator."));

    std::wstringstream result;
    result << L"201 GL INFO OK\r\n";

    pt::xml_writer_settings<std::wstring> w(' ', 3);
    pt::xml_parser::write_xml(result, device->info(), w);
    result << L"\r\n";

    return result.str();
}

std::wstring gl_gc_command(command_context& ctx)
{
    auto device = ctx.ogl_device.lock();
    if (!device)
        CASPAR_THROW_EXCEPTION(not_supported() << msg_info("GL command only supported with OpenGL accelerator."));

    device->gc().wait();

    return L"202 GL GC OK\r\n";
}

void register_commands(amcp_command_repository& repo)
{
    repo.register_channel_command(L"Basic Commands", L"LOADBG", loadbg_command, 1);
    repo.register_channel_command(L"Basic Commands", L"LOAD", load_command, 1);
    repo.register_channel_command(L"Basic Commands", L"PLAY", play_command, 0);
    repo.register_channel_command(L"Basic Commands", L"PAUSE", pause_command, 0);
    repo.register_channel_command(L"Basic Commands", L"RESUME", resume_command, 0);
    repo.register_channel_command(L"Basic Commands", L"STOP", stop_command, 0);
    repo.register_channel_command(L"Basic Commands", L"CLEAR", clear_command, 0);
    repo.register_channel_command(L"Basic Commands", L"CALL", call_command, 1);
    repo.register_channel_command(L"Basic Commands", L"SWAP", swap_command, 1);
    repo.register_channel_command(L"Basic Commands", L"ADD", add_command, 1);
    repo.register_channel_command(L"Basic Commands", L"REMOVE", remove_command, 0);
    repo.register_channel_command(L"Basic Commands", L"PRINT", print_command, 0);
    repo.register_command(L"Basic Commands", L"LOG LEVEL", log_level_command, 0);
    repo.register_channel_command(L"Basic Commands", L"SET", set_command, 2);
    repo.register_command(L"Basic Commands", L"LOCK", lock_command, 2);

    repo.register_command(L"Data Commands", L"DATA STORE", data_store_command, 2);
    repo.register_command(L"Data Commands", L"DATA RETRIEVE", data_retrieve_command, 1);
    repo.register_command(L"Data Commands", L"DATA LIST", data_list_command, 0);
    repo.register_command(L"Data Commands", L"DATA REMOVE", data_remove_command, 1);

    repo.register_channel_command(L"Template Commands", L"CG ADD", cg_add_command, 3);
    repo.register_channel_command(L"Template Commands", L"CG PLAY", cg_play_command, 1);
    repo.register_channel_command(L"Template Commands", L"CG STOP", cg_stop_command, 1);
    repo.register_channel_command(L"Template Commands", L"CG NEXT", cg_next_command, 1);
    repo.register_channel_command(L"Template Commands", L"CG REMOVE", cg_remove_command, 1);
    repo.register_channel_command(L"Template Commands", L"CG CLEAR", cg_clear_command, 0);
    repo.register_channel_command(L"Template Commands", L"CG UPDATE", cg_update_command, 2);
    repo.register_channel_command(L"Template Commands", L"CG INVOKE", cg_invoke_command, 2);

    repo.register_channel_command(L"Mixer Commands", L"MIXER KEYER", mixer_keyer_command, 0);
    repo.register_channel_command(L"Mixer Commands", L"MIXER INVERT", mixer_invert_command, 0);
    repo.register_channel_command(L"Mixer Commands", L"MIXER CHROMA", mixer_chroma_command, 0);
    repo.register_channel_command(L"Mixer Commands", L"MIXER BLEND", mixer_blend_command, 0);
    repo.register_channel_command(L"Mixer Commands", L"MIXER OPACITY", mixer_opacity_command, 0);
    repo.register_channel_command(L"Mixer Commands", L"MIXER BRIGHTNESS", mixer_brightness_command, 0);
    repo.register_channel_command(L"Mixer Commands", L"MIXER SATURATION", mixer_saturation_command, 0);
    repo.register_channel_command(L"Mixer Commands", L"MIXER CONTRAST", mixer_contrast_command, 0);
    repo.register_channel_command(L"Mixer Commands", L"MIXER LEVELS", mixer_levels_command, 0);
    repo.register_channel_command(L"Mixer Commands", L"MIXER FILL", mixer_fill_command, 0);
    repo.register_channel_command(L"Mixer Commands", L"MIXER CLIP", mixer_clip_command, 0);
    repo.register_channel_command(L"Mixer Commands", L"MIXER ANCHOR", mixer_anchor_command, 0);
    repo.register_channel_command(L"Mixer Commands", L"MIXER CROP", mixer_crop_command, 0);
    repo.register_channel_command(L"Mixer Commands", L"MIXER ROTATION", mixer_rotation_command, 0);
    repo.register_channel_command(L"Mixer Commands", L"MIXER PERSPECTIVE", mixer_perspective_command, 0);
    repo.register_channel_command(L"Mixer Commands", L"MIXER VOLUME", mixer_volume_command, 0);
    repo.register_channel_command(L"Mixer Commands", L"MIXER MASTERVOLUME", mixer_mastervolume_command, 0);
    repo.register_channel_command(L"Mixer Commands", L"MIXER GRID", mixer_grid_command, 1);
    repo.register_channel_command(L"Mixer Commands", L"MIXER COMMIT", mixer_commit_command, 0);
    repo.register_channel_command(L"Mixer Commands", L"MIXER CLEAR", mixer_clear_command, 0);
    repo.register_command(L"Mixer Commands", L"CHANNEL_GRID", channel_grid_command, 0);

    repo.register_command(L"Thumbnail Commands", L"THUMBNAIL LIST", thumbnail_list_command, 0);
    repo.register_command(L"Thumbnail Commands", L"THUMBNAIL RETRIEVE", thumbnail_retrieve_command, 1);
    repo.register_command(L"Thumbnail Commands", L"THUMBNAIL GENERATE", thumbnail_generate_command, 1);
    repo.register_command(L"Thumbnail Commands", L"THUMBNAIL GENERATE_ALL", thumbnail_generateall_command, 0);

    repo.register_command(L"Query Commands", L"CINF", cinf_command, 1);
    repo.register_command(L"Query Commands", L"CLS", cls_command, 0);
    repo.register_command(L"Query Commands", L"FLS", fls_command, 0);
    repo.register_command(L"Query Commands", L"TLS", tls_command, 0);
    repo.register_command(L"Query Commands", L"VERSION", version_command, 0);
    repo.register_command(L"Query Commands", L"DIAG", diag_command, 0);
    repo.register_command(L"Query Commands", L"BYE", bye_command, 0);
    repo.register_command(L"Query Commands", L"KILL", kill_command, 0);
    repo.register_command(L"Query Commands", L"RESTART", restart_command, 0);
    repo.register_channel_command(L"Query Commands", L"INFO", info_channel_command, 0);
    repo.register_command(L"Query Commands", L"INFO", info_command, 0);
<<<<<<< HEAD
    repo.register_command(L"Query Commands", L"INFO CONFIG", info_config_command, 0);
    repo.register_command(L"Query Commands", L"INFO PATHS", info_paths_command, 0);
=======
    repo.register_command(L"Query Commands", L"GL INFO", gl_info_command, 0);
    repo.register_command(L"Query Commands", L"GL GC", gl_gc_command, 0);
>>>>>>> f0d65d66
}

}}} // namespace caspar::protocol::amcp<|MERGE_RESOLUTION|>--- conflicted
+++ resolved
@@ -1550,13 +1550,10 @@
     repo.register_command(L"Query Commands", L"RESTART", restart_command, 0);
     repo.register_channel_command(L"Query Commands", L"INFO", info_channel_command, 0);
     repo.register_command(L"Query Commands", L"INFO", info_command, 0);
-<<<<<<< HEAD
     repo.register_command(L"Query Commands", L"INFO CONFIG", info_config_command, 0);
     repo.register_command(L"Query Commands", L"INFO PATHS", info_paths_command, 0);
-=======
     repo.register_command(L"Query Commands", L"GL INFO", gl_info_command, 0);
     repo.register_command(L"Query Commands", L"GL GC", gl_gc_command, 0);
->>>>>>> f0d65d66
 }
 
 }}} // namespace caspar::protocol::amcp