--- conflicted
+++ resolved
@@ -33,27 +33,16 @@
 
 namespace caspar { namespace ffmpeg {
 
-<<<<<<< HEAD
-spl::shared_ptr<core::frame_consumer>
-create_consumer(const std::vector<std::wstring>&                         params,
-                const core::video_format_repository&                     format_repository,
-                const spl::shared_ptr<core::frame_converter>&            frame_converter,
-                const std::vector<spl::shared_ptr<core::video_channel>>& channels);
-spl::shared_ptr<core::frame_consumer>
-create_preconfigured_consumer(const boost::property_tree::wptree&,
-                              const core::video_format_repository&                     format_repository,
-                              const spl::shared_ptr<core::frame_converter>&            frame_converter,
-                              const std::vector<spl::shared_ptr<core::video_channel>>& channels);
-=======
-spl::shared_ptr<core::frame_consumer> create_consumer(const std::vector<std::wstring>&     params,
-                                                      const core::video_format_repository& format_repository,
+spl::shared_ptr<core::frame_consumer> create_consumer(const std::vector<std::wstring>&              params,
+                                                      const core::video_format_repository&          format_repository,
+                                                      const spl::shared_ptr<core::frame_converter>& frame_converter,
                                                       const std::vector<spl::shared_ptr<core::video_channel>>& channels,
                                                       common::bit_depth                                        depth);
 spl::shared_ptr<core::frame_consumer>
 create_preconfigured_consumer(const boost::property_tree::wptree&,
                               const core::video_format_repository&                     format_repository,
+                              const spl::shared_ptr<core::frame_converter>&            frame_converter,
                               const std::vector<spl::shared_ptr<core::video_channel>>& channels,
                               common::bit_depth                                        depth);
->>>>>>> 895a5a04
 
 }} // namespace caspar::ffmpeg