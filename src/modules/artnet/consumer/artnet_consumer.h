--- conflicted
+++ resolved
@@ -36,11 +36,7 @@
 spl::shared_ptr<core::frame_consumer>
 create_preconfigured_consumer(const boost::property_tree::wptree&                      ptree,
                               const core::video_format_repository&                     format_repository,
-<<<<<<< HEAD
                               const spl::shared_ptr<core::frame_converter>&            frame_converter,
-                              const std::vector<spl::shared_ptr<core::video_channel>>& channels);
-=======
                               const std::vector<spl::shared_ptr<core::video_channel>>& channels,
                               common::bit_depth                                        depth);
->>>>>>> 895a5a04
 }} // namespace caspar::artnet