/*
 * Copyright (c) 2011 Sveriges Television AB <info@casparcg.com>
 *
 * This file is part of CasparCG (www.casparcg.com).
 *
 * CasparCG is free software: you can redistribute it and/or modify
 * it under the terms of the GNU General Public License as published by
 * the Free Software Foundation, either version 3 of the License, or
 * (at your option) any later version.
 *
 * CasparCG is distributed in the hope that it will be useful,
 * but WITHOUT ANY WARRANTY; without even the implied warranty of
 * MERCHANTABILITY or FITNESS FOR A PARTICULAR PURPOSE.  See the
 * GNU General Public License for more details.
 *
 * You should have received a copy of the GNU General Public License
 * along with CasparCG. If not, see <http://www.gnu.org/licenses/>.
 *
 * Author: Robert Nagy, ronag89@gmail.com
 * Author: Julian Waller, julian@superfly.tv
 */

#include "../StdAfx.h"

#include "common/os/thread.h"
#include "config.h"
#include "decklink_consumer.h"
#include "frame.h"
#include "monitor.h"

#include "../decklink.h"
#include "../util/util.h"

#include <core/consumer/frame_consumer.h>
#include <core/diagnostics/call_context.h>
#include <core/frame/frame.h>
<<<<<<< HEAD
#include <core/frame/frame_factory.h>
=======
#include <core/frame/pixel_format.h>
>>>>>>> 895a5a04
#include <core/mixer/audio/audio_mixer.h>
#include <core/video_format.h>

#include <common/diagnostics/graph.h>
#include <common/except.h>
#include <common/executor.h>
#include <common/timer.h>

#include <tbb/parallel_for.h>

#include <boost/circular_buffer.hpp>

#include <atomic>
#include <common/memshfl.h>
#include <common/prec_timer.h>
#include <condition_variable>
#include <future>
#include <memory>
#include <mutex>
#include <optional>
#include <queue>
#include <thread>
#include <utility>

namespace caspar { namespace decklink {

template <typename Configuration>
void set_latency(const com_iface_ptr<Configuration>& config,
                 configuration::latency_t            latency,
                 const std::wstring&                 print)
{
    if (latency == configuration::latency_t::low_latency) {
        config->SetFlag(bmdDeckLinkConfigLowLatencyVideoOutput, true);
        CASPAR_LOG(info) << print << L" Enabled low-latency mode.";
    } else if (latency == configuration::latency_t::normal_latency) {
        config->SetFlag(bmdDeckLinkConfigLowLatencyVideoOutput, false);
        CASPAR_LOG(info) << print << L" Disabled low-latency mode.";
    }
}

com_ptr<IDeckLinkDisplayMode> get_display_mode(const com_iface_ptr<IDeckLinkOutput>& device,
                                               core::video_format                    fmt,
                                               BMDPixelFormat                        pix_fmt,
                                               BMDSupportedVideoModeFlags            flag,
                                               bool                                  hdr)
{
    auto format = get_decklink_video_format(fmt);

    IDeckLinkDisplayMode*         m = nullptr;
    IDeckLinkDisplayModeIterator* iter;
    if (SUCCEEDED(device->GetDisplayModeIterator(&iter))) {
        auto iterator = wrap_raw<com_ptr>(iter, true);
        while (SUCCEEDED(iterator->Next(&m)) && m != nullptr && m->GetDisplayMode() != format) {
            m->Release();
        }
    }

    if (!m)
        CASPAR_THROW_EXCEPTION(user_error()
                               << msg_info("Device could not find requested video-format: " + std::to_string(format)));

    com_ptr<IDeckLinkDisplayMode> mode = wrap_raw<com_ptr>(m, true);

    BMDDisplayMode actualMode = bmdModeUnknown;
    BOOL           supported  = false;

    auto displayMode = mode->GetDisplayMode();
    if (FAILED(device->DoesSupportVideoMode(
            bmdVideoConnectionUnspecified, displayMode, pix_fmt, flag, &actualMode, &supported)))
        CASPAR_THROW_EXCEPTION(caspar_exception()
                               << msg_info(L"Could not determine whether device supports requested video format: " +
                                           get_mode_name(mode)));
    else if (!supported)
        CASPAR_LOG(info) << L"Device may not support video-format: " << get_mode_name(mode);
    else if (actualMode != bmdModeUnknown && actualMode != displayMode)
        CASPAR_LOG(warning) << L"Device supports video-format with conversion: " << get_mode_name(mode);

    return mode;
}

void set_duplex(const com_iface_ptr<IDeckLinkAttributes_v10_11>&    attributes,
                const com_iface_ptr<IDeckLinkConfiguration_v10_11>& config,
                configuration::duplex_t                             duplex,
                const std::wstring&                                 print)
{
    BOOL supportsDuplexModeConfiguration;
    if (FAILED(
            attributes->GetFlag(static_cast<BMDDeckLinkAttributeID>(BMDDeckLinkSupportsDuplexModeConfiguration_v10_11),
                                &supportsDuplexModeConfiguration))) {
        CASPAR_LOG(error) << print
                          << L" Failed to set duplex mode, unable to check if card supports duplex mode setting.";
    }

    if (!supportsDuplexModeConfiguration) {
        CASPAR_LOG(warning) << print << L" This device does not support setting the duplex mode.";
        return;
    }

    std::map<configuration::duplex_t, BMDDuplexMode_v10_11> config_map{
        {configuration::duplex_t::full_duplex, bmdDuplexModeFull_v10_11},
        {configuration::duplex_t::half_duplex, bmdDuplexModeHalf_v10_11},
    };
    auto duplex_mode = config_map[duplex];

    if (FAILED(
            config->SetInt(static_cast<BMDDeckLinkConfigurationID>(bmdDeckLinkConfigDuplexMode_v10_11), duplex_mode))) {
        CASPAR_LOG(error) << print << L" Unable to set duplex mode.";
        return;
    }
    CASPAR_LOG(info) << print << L" Duplex mode set.";
}

void set_keyer(const com_iface_ptr<IDeckLinkProfileAttributes>& attributes,
               const com_iface_ptr<IDeckLinkKeyer>&             decklink_keyer,
               configuration::keyer_t                           keyer,
               const std::wstring&                              print)
{
    if (keyer == configuration::keyer_t::internal_keyer) {
        BOOL value = true;
        if (SUCCEEDED(attributes->GetFlag(BMDDeckLinkSupportsInternalKeying, &value)) && !value)
            CASPAR_LOG(error) << print << L" Failed to enable internal keyer.";
        else if (FAILED(decklink_keyer->Enable(FALSE)))
            CASPAR_LOG(error) << print << L" Failed to enable internal keyer.";
        else if (FAILED(decklink_keyer->SetLevel(255)))
            CASPAR_LOG(error) << print << L" Failed to set key-level to max.";
        else
            CASPAR_LOG(info) << print << L" Enabled internal keyer.";
    } else if (keyer == configuration::keyer_t::external_keyer) {
        BOOL value = true;
        if (SUCCEEDED(attributes->GetFlag(BMDDeckLinkSupportsExternalKeying, &value)) && !value)
            CASPAR_LOG(error) << print << L" Failed to enable external keyer.";
        else if (FAILED(decklink_keyer->Enable(TRUE)))
            CASPAR_LOG(error) << print << L" Failed to enable external keyer.";
        else if (FAILED(decklink_keyer->SetLevel(255)))
            CASPAR_LOG(error) << print << L" Failed to set key-level to max.";
        else
            CASPAR_LOG(info) << print << L" Enabled external keyer.";
    }
}

core::video_format_desc get_decklink_format(const port_configuration&      config,
                                            const core::video_format_desc& fallback_format_desc)
{
    if (config.format.format != core::video_format::invalid && config.format.format != fallback_format_desc.format) {
        if (config.format.format != core::video_format::invalid && config.format.format != core::video_format::custom &&
            config.format.framerate * config.format.field_count ==
                fallback_format_desc.framerate * fallback_format_desc.field_count &&
            config.format.duration == fallback_format_desc.duration) {
            return config.format;
        }
    }

    if (fallback_format_desc.format == core::video_format::invalid ||
        fallback_format_desc.format == core::video_format::custom)
        CASPAR_THROW_EXCEPTION(user_error() << msg_info(L"Decklink does not support the channel format"));

    return fallback_format_desc;
}

enum EOTF
{
    SDR = 0,
    HDR = 1,
    PQ  = 2,
    HLG = 3
};

struct ChromaticityCoordinates
{
    double RedX;
    double RedY;
    double GreenX;
    double GreenY;
    double BlueX;
    double BlueY;
    double WhiteX;
    double WhiteY;
};

const auto REC_709  = ChromaticityCoordinates{0.640, 0.330, 0.300, 0.600, 0.150, 0.060, 0.3127, 0.3290};
const auto REC_2020 = ChromaticityCoordinates{0.708, 0.292, 0.170, 0.797, 0.131, 0.046, 0.3127, 0.3290};

class decklink_frame
    : public IDeckLinkVideoFrame
    , public IDeckLinkVideoFrameMetadataExtensions
{
    core::video_format_desc format_desc_;
    BMDPixelFormat          pixel_format_;
    std::shared_ptr<void>   data_;
    std::atomic<int>        ref_count_{0};
    int                     nb_samples_;
    const bool              hdr_;
    core::color_space       color_space_;
    hdr_meta_configuration  hdr_metadata_;
    BMDFrameFlags           flags_;
    BMDPixelFormat          pix_fmt_;

  public:
<<<<<<< HEAD
    decklink_frame(std::shared_ptr<void>   data,
                   BMDPixelFormat          pixel_format,
                   core::video_format_desc format_desc,
                   int                     nb_samples)
=======
    decklink_frame(std::shared_ptr<void>         data,
                   core::video_format_desc       format_desc,
                   int                           nb_samples,
                   bool                          hdr,
                   core::color_space             color_space,
                   const hdr_meta_configuration& hdr_metadata)
>>>>>>> 895a5a04
        : format_desc_(std::move(format_desc))
        , pixel_format_(pixel_format)
        , data_(std::move(data))
        , nb_samples_(nb_samples)
        , hdr_(hdr)
        , color_space_(color_space)
        , hdr_metadata_(hdr_metadata)
        , flags_(hdr ? bmdFrameFlagDefault | bmdFrameContainsHDRMetadata : bmdFrameFlagDefault)
        , pix_fmt_(get_pixel_format(hdr))
    {
    }

    // IUnknown

    HRESULT STDMETHODCALLTYPE QueryInterface(REFIID iid, LPVOID* ppv) override
    {
        if (ppv == nullptr)
            return E_INVALIDARG;

        REFIID iunknown = IID_IUnknown;

        if (std::memcmp(&iid, &iunknown, sizeof(REFIID)) == 0) {
            *ppv = this;
            AddRef();
        } else if (std::memcmp(&iid, &IID_IDeckLinkVideoFrame, sizeof(REFIID)) == 0) {
            *ppv = static_cast<IDeckLinkVideoFrame*>(this);
            AddRef();
        } else if (hdr_ && std::memcmp(&iid, &IID_IDeckLinkVideoFrameMetadataExtensions, sizeof(REFIID)) == 0) {
            *ppv = static_cast<IDeckLinkVideoFrameMetadataExtensions*>(this);
            AddRef();
        } else {
            *ppv = nullptr;
            return E_NOINTERFACE;
        }

        return S_OK;
    }

    ULONG STDMETHODCALLTYPE AddRef() override { return ++ref_count_; }

    ULONG STDMETHODCALLTYPE Release() override
    {
        if (--ref_count_ == 0) {
            delete this;

            return 0;
        }

        return ref_count_;
    }

    // IDecklinkVideoFrame

    long STDMETHODCALLTYPE GetWidth() override { return static_cast<long>(format_desc_.width); }
    long STDMETHODCALLTYPE GetHeight() override { return static_cast<long>(format_desc_.height); }
<<<<<<< HEAD
    long STDMETHODCALLTYPE GetRowBytes() override
    {
        switch (pixel_format_) {
            case bmdFormat8BitARGB:
            case bmdFormat8BitBGRA:
                return static_cast<long>(format_desc_.width) * 4;
            case bmdFormat10BitYUV:
                return ((static_cast<long>(format_desc_.width) + 47) / 48) * 128;
            case bmdFormat12BitRGBLE:
            case bmdFormat12BitRGB:
                return (static_cast<long>(format_desc_.width) * 36) / 8;
            default:
                return 0;
        }
    }
    BMDPixelFormat STDMETHODCALLTYPE GetPixelFormat() override { return pixel_format_; }
    BMDFrameFlags STDMETHODCALLTYPE  GetFlags() override { return bmdFrameFlagDefault; }
=======
    long STDMETHODCALLTYPE GetRowBytes() override { return static_cast<long>(get_row_bytes(format_desc_, hdr_)); }
    BMDPixelFormat STDMETHODCALLTYPE GetPixelFormat() override { return pix_fmt_; }
    BMDFrameFlags STDMETHODCALLTYPE  GetFlags() override { return flags_; }
>>>>>>> 895a5a04

    HRESULT STDMETHODCALLTYPE GetBytes(void** buffer) override
    {
        *buffer = data_.get();
        return S_OK;
    }

    HRESULT STDMETHODCALLTYPE GetTimecode(BMDTimecodeFormat format, IDeckLinkTimecode** timecode) override
    {
        return S_FALSE;
    }

    HRESULT STDMETHODCALLTYPE GetAncillaryData(IDeckLinkVideoFrameAncillary** ancillary) override { return S_FALSE; }

    [[nodiscard]] int nb_samples() const { return nb_samples_; }

    // IDeckLinkVideoFrameMetadataExtensions
    HRESULT STDMETHODCALLTYPE GetInt(BMDDeckLinkFrameMetadataID metadataID, int64_t* value) override
    {
        HRESULT result = S_OK;

        switch (metadataID) {
            case bmdDeckLinkFrameMetadataHDRElectroOpticalTransferFunc:
                *value = EOTF::HLG;
                break;

            case bmdDeckLinkFrameMetadataColorspace:
                *value = (color_space_ == core::color_space::bt2020) ? bmdColorspaceRec2020 : bmdColorspaceRec709;
                break;

            default:
                value  = nullptr;
                result = E_INVALIDARG;
        }

        return result;
    }

    HRESULT STDMETHODCALLTYPE GetFloat(BMDDeckLinkFrameMetadataID metadataID, double* value) override
    {
        const auto color_space = (color_space_ == core::color_space::bt2020) ? &REC_2020 : &REC_709;
        HRESULT    result      = S_OK;

        switch (metadataID) {
            case bmdDeckLinkFrameMetadataHDRDisplayPrimariesRedX:
                *value = color_space->RedX;
                break;

            case bmdDeckLinkFrameMetadataHDRDisplayPrimariesRedY:
                *value = color_space->RedY;
                break;

            case bmdDeckLinkFrameMetadataHDRDisplayPrimariesGreenX:
                *value = color_space->GreenX;
                break;

            case bmdDeckLinkFrameMetadataHDRDisplayPrimariesGreenY:
                *value = color_space->GreenY;
                break;

            case bmdDeckLinkFrameMetadataHDRDisplayPrimariesBlueX:
                *value = color_space->BlueX;
                break;

            case bmdDeckLinkFrameMetadataHDRDisplayPrimariesBlueY:
                *value = color_space->BlueY;
                break;

            case bmdDeckLinkFrameMetadataHDRWhitePointX:
                *value = color_space->WhiteX;
                break;

            case bmdDeckLinkFrameMetadataHDRWhitePointY:
                *value = color_space->WhiteY;
                break;

            case bmdDeckLinkFrameMetadataHDRMaxDisplayMasteringLuminance:
                *value = hdr_metadata_.max_dml;
                break;

            case bmdDeckLinkFrameMetadataHDRMinDisplayMasteringLuminance:
                *value = hdr_metadata_.min_dml;
                break;

            case bmdDeckLinkFrameMetadataHDRMaximumContentLightLevel:
                *value = hdr_metadata_.max_cll;
                break;

            case bmdDeckLinkFrameMetadataHDRMaximumFrameAverageLightLevel:
                *value = hdr_metadata_.max_fall;
                break;

            default:
                value  = nullptr;
                result = E_INVALIDARG;
        }

        return result;
    }

    HRESULT STDMETHODCALLTYPE GetFlag(BMDDeckLinkFrameMetadataID, BOOL* value) override
    {
        // Not expecting GetFlag
        *value = false;
        return E_INVALIDARG;
    }

    HRESULT STDMETHODCALLTYPE GetString(BMDDeckLinkFrameMetadataID, String* value) override
    {
        // Not expecting GetString
        *value = nullptr;
        return E_INVALIDARG;
    }

    /*
    HRESULT STDMETHODCALLTYPE GetBytes(BMDDeckLinkFrameMetadataID metadataID, void* buffer, uint32_t* bufferSize)
    {
        *bufferSize = 0;
        return E_INVALIDARG;
    }
     */
};

struct decklink_secondary_port final : public IDeckLinkVideoOutputCallback
{
    const configuration                       config_;
    const port_configuration                  output_config_;
    com_ptr<IDeckLink>                        decklink_      = get_device(output_config_.device_index);
    com_iface_ptr<IDeckLinkOutput>            output_        = iface_cast<IDeckLinkOutput>(decklink_);
    com_iface_ptr<IDeckLinkKeyer>             keyer_         = iface_cast<IDeckLinkKeyer>(decklink_, true);
    com_iface_ptr<IDeckLinkProfileAttributes> attributes_    = iface_cast<IDeckLinkProfileAttributes>(decklink_);
    com_iface_ptr<IDeckLinkConfiguration>     configuration_ = iface_cast<IDeckLinkConfiguration>(decklink_);
    int                                       device_sync_group_;
    std::optional<core::const_frame>          first_field_;

    const std::wstring model_name_ = get_model_name(decklink_);

    // long long video_scheduled_ = 0;

    const core::video_format_desc channel_format_desc_;
    const core::video_format_desc decklink_format_desc_;
    com_ptr<IDeckLinkDisplayMode> mode_ = get_display_mode(output_,
                                                           decklink_format_desc_.format,
                                                           get_pixel_format(config_.hdr),
                                                           bmdSupportedVideoModeDefault,
                                                           config_.hdr);

    decklink_secondary_port(const configuration&           config,
                            port_configuration             output_config,
                            core::video_format_desc        channel_format_desc,
                            const core::video_format_desc& main_decklink_format_desc,
                            const std::wstring&            print,
                            int                            device_sync_group)
        : config_(config)
        , output_config_(std::move(output_config))
        , device_sync_group_(device_sync_group)
        , channel_format_desc_(std::move(channel_format_desc))
        , decklink_format_desc_(get_decklink_format(output_config_, main_decklink_format_desc))
    {
        if (main_decklink_format_desc.format != decklink_format_desc_.format) {
            CASPAR_LOG(info) << print << L" Disabling sync group for output with different format.";
            device_sync_group_ = 0;
        }

        if (config.duplex != configuration::duplex_t::default_duplex) {
            set_duplex(iface_cast<IDeckLinkAttributes_v10_11>(decklink_),
                       iface_cast<IDeckLinkConfiguration_v10_11>(decklink_),
                       config.duplex,
                       print);
        }

        set_latency(configuration_, config.latency, print);
        set_keyer(attributes_, keyer_, config.keyer, print);

        if (device_sync_group_ > 0 &&
            FAILED(configuration_->SetInt(bmdDeckLinkConfigPlaybackGroup, device_sync_group_))) {
            CASPAR_LOG(error) << print << L" Failed to enable sync group.";
            device_sync_group_ = 0;
        } else {
            CASPAR_LOG(trace) << print << L" Joined sync group " << device_sync_group;
        }

        if (FAILED(output_->SetScheduledFrameCompletionCallback(this)))
            CASPAR_THROW_EXCEPTION(caspar_exception()
                                   << msg_info(print + L" Failed to set key playback completion callback.")
                                   << boost::errinfo_api_function("SetScheduledFrameCompletionCallback"));
    }

    ~decklink_secondary_port()
    {
        if (output_) {
            if (device_sync_group_ == 0) {
                output_->StopScheduledPlayback(0, nullptr, 0);
            }

            output_->DisableVideoOutput();
        }
    }

    [[nodiscard]] std::wstring print() const
    {
        return model_name_ + L" [" + std::to_wstring(output_config_.device_index) + L"|" + decklink_format_desc_.name +
               L"]";
    }

    template <typename Print>
    void enable_video(const Print& print)
    {
        if (FAILED(output_->EnableVideoOutput(mode_->GetDisplayMode(),
                                              device_sync_group_ > 0 ? bmdVideoOutputSynchronizeToPlaybackGroup
                                                                     : bmdVideoOutputFlagDefault)))
            CASPAR_THROW_EXCEPTION(caspar_exception()
                                   << msg_info(print() + L" Could not enable secondary video output."));
    }

    template <typename Print>
    void start_playback(const Print& print)
    {
        if (device_sync_group_ == 0) {
            if (FAILED(output_->StartScheduledPlayback(0, decklink_format_desc_.time_scale, 1.0))) {
                CASPAR_THROW_EXCEPTION(caspar_exception()
                                       << msg_info(print() + L" Failed to schedule secondary playback."));
            }
        }
    }

    void schedule_frame(core::const_frame frame, BMDTimeValue display_time)
    {
        bool isInterlaced = decklink_format_desc_.field_count != 1;
        if (isInterlaced && !first_field_.has_value()) {
            // If this is interlaced it needs a pair of frames at a time
            first_field_ = frame;
            return;
        }

        // Figure out which frame is which
        core::const_frame frame1;
        core::const_frame frame2;
        if (isInterlaced) {
            frame1       = *first_field_;
            first_field_ = {};
            frame2       = frame;
        } else {
            frame1 = frame;
        }

        auto image_data = convert_frame_for_port(channel_format_desc_,
                                                 decklink_format_desc_,
                                                 output_config_,
                                                 frame1,
                                                 frame2,
                                                 mode_->GetFieldDominance(),
                                                 config_.hdr);

        schedule_next_video(image_data, bmdFormat8BitBGRA, 0, display_time);
    }

    void schedule_next_video(std::shared_ptr<void> image_data,
                             BMDPixelFormat        pixel_format,
                             int                   nb_samples,
                             BMDTimeValue          display_time)
    {
<<<<<<< HEAD
        auto packed_frame = wrap_raw<com_ptr, IDeckLinkVideoFrame>(
            new decklink_frame(std::move(image_data), pixel_format, decklink_format_desc_, nb_samples));
=======
        auto packed_frame = wrap_raw<com_ptr, IDeckLinkVideoFrame>(new decklink_frame(std::move(image_data),
                                                                                      decklink_format_desc_,
                                                                                      nb_samples,
                                                                                      config_.hdr,
                                                                                      core::color_space::bt709,
                                                                                      config_.hdr_meta));
>>>>>>> 895a5a04
        if (FAILED(output_->ScheduleVideoFrame(get_raw(packed_frame),
                                               display_time,
                                               decklink_format_desc_.duration,
                                               decklink_format_desc_.time_scale))) {
            CASPAR_LOG(error) << print() << L" Failed to schedule primary video.";
        }

        // video_scheduled_ += decklink_format_desc_.duration;
    }

    HRESULT STDMETHODCALLTYPE QueryInterface(REFIID, LPVOID*) override { return E_NOINTERFACE; }
    ULONG STDMETHODCALLTYPE   AddRef() override { return 1; }
    ULONG STDMETHODCALLTYPE   Release() override { return 1; }

    HRESULT STDMETHODCALLTYPE ScheduledPlaybackHasStopped() override { return S_OK; }

    HRESULT STDMETHODCALLTYPE ScheduledFrameCompleted(IDeckLinkVideoFrame*           completed_frame,
                                                      BMDOutputFrameCompletionResult result) override
    {
        // Let the primary callback keep the pace, so no scheduling here.

        return S_OK;
    }
};

struct converted_frame
{
    core::const_frame                             raw_frame;
    std::shared_future<array<const std::uint8_t>> frame;

    converted_frame(const core::const_frame& raw_frame, std::shared_future<array<const std::uint8_t>> frame)
        : raw_frame(raw_frame)
        , frame(std::move(frame))
    {
    }
};

struct decklink_consumer final : public IDeckLinkVideoOutputCallback
{
    const spl::shared_ptr<core::frame_converter> frame_converter_;

    const int           channel_index_;
    const configuration config_;

    com_ptr<IDeckLink>                        decklink_      = get_device(config_.primary.device_index);
    com_iface_ptr<IDeckLinkOutput>            output_        = iface_cast<IDeckLinkOutput>(decklink_);
    com_iface_ptr<IDeckLinkConfiguration>     configuration_ = iface_cast<IDeckLinkConfiguration>(decklink_);
    com_iface_ptr<IDeckLinkKeyer>             keyer_         = iface_cast<IDeckLinkKeyer>(decklink_, true);
    com_iface_ptr<IDeckLinkProfileAttributes> attributes_    = iface_cast<IDeckLinkProfileAttributes>(decklink_);

    std::mutex         exception_mutex_;
    std::exception_ptr exception_;

    const std::wstring            model_name_ = get_model_name(decklink_);
    const core::video_format_desc channel_format_desc_;
    const core::video_format_desc decklink_format_desc_;

    std::mutex                  buffer_mutex_;
    std::condition_variable     buffer_cond_;
    std::queue<converted_frame> buffer_;
    int                         buffer_capacity_ = channel_format_desc_.field_count;

    const int buffer_size_ = config_.buffer_depth(); // Minimum buffer-size 3.

    long long video_scheduled_ = 0;
    long long audio_scheduled_ = 0;

    boost::circular_buffer<std::vector<int32_t>> audio_container_{static_cast<unsigned long>(buffer_size_ + 1)};

    spl::shared_ptr<diagnostics::graph> graph_;
    caspar::timer                       tick_timer_;
    reference_signal_detector           reference_signal_detector_{output_};
    // std::atomic<int64_t>                                  scheduled_frames_completed_{0};
    std::vector<std::unique_ptr<decklink_secondary_port>> secondary_port_contexts_;
    int                                                   device_sync_group_ = 0;

    com_ptr<IDeckLinkDisplayMode> mode_ = get_display_mode(output_,
                                                           decklink_format_desc_.format,
                                                           get_pixel_format(config_.hdr),
                                                           bmdSupportedVideoModeDefault,
                                                           config_.hdr);

    std::atomic<bool> abort_request_{false};

  public:
    decklink_consumer(const spl::shared_ptr<core::frame_converter>& frame_converter,
                      const configuration&                          config,
                      core::video_format_desc                       channel_format_desc,
                      int                                           channel_index)
        : frame_converter_(frame_converter)
        , channel_index_(channel_index)
        , config_(config)
        , channel_format_desc_(std::move(channel_format_desc))
        , decklink_format_desc_(get_decklink_format(config.primary, channel_format_desc_))
    {
        graph_->set_color("tick-time", diagnostics::color(0.0f, 0.6f, 0.9f));
        graph_->set_color("late-frame", diagnostics::color(0.6f, 0.3f, 0.3f));
        graph_->set_color("dropped-frame", diagnostics::color(0.3f, 0.6f, 0.3f));
        graph_->set_color("flushed-frame", diagnostics::color(0.4f, 0.3f, 0.8f));
        graph_->set_color("buffered-audio", diagnostics::color(0.9f, 0.9f, 0.5f));
        graph_->set_color("buffered-video", diagnostics::color(0.2f, 0.9f, 0.9f));

        if (config.duplex != configuration::duplex_t::default_duplex) {
            set_duplex(iface_cast<IDeckLinkAttributes_v10_11>(decklink_),
                       iface_cast<IDeckLinkConfiguration_v10_11>(decklink_),
                       config.duplex,
                       print());
        }

        /*
        if (key_context_) {
            graph_->set_color("key-offset", diagnostics::color(1.0f, 0.0f, 0.0f));
        }
        */

        graph_->set_text(print());
        diagnostics::register_graph(graph_);

        // If there are additional ports devices, then enable the sync group
        if (!config.secondaries.empty()) {
            // A unique id is needed for this group, this is simpler than a random number
            device_sync_group_ = config.primary.device_index;

            if (FAILED(configuration_->SetInt(bmdDeckLinkConfigPlaybackGroup, device_sync_group_))) {
                device_sync_group_ = 0;
                CASPAR_LOG(error) << print() << L" Failed to enable sync group.";
            } else {
                CASPAR_LOG(debug) << print() << L" Enabled sync group: " << device_sync_group_;
            }
        }

        // create the secondary ports
        for (auto& secondary_port_config : config_.secondaries) {
            secondary_port_contexts_.push_back(std::make_unique<decklink_secondary_port>(config,
                                                                                         secondary_port_config,
                                                                                         channel_format_desc_,
                                                                                         decklink_format_desc_,
                                                                                         print(),
                                                                                         device_sync_group_));
        }

        enable_video();

        if (config.embedded_audio) {
            enable_audio();
        }

        set_latency(configuration_, config.latency, print());
        set_keyer(attributes_, keyer_, config.keyer, print());

        if (config.hdr) {
            BOOL flag = FALSE;
            if (SUCCEEDED(attributes_->GetFlag(BMDDeckLinkSupportsHDRMetadata, &flag)) && !flag)
                CASPAR_LOG(error) << print() << L" Device does not support HDR metadata.";
            if (SUCCEEDED(attributes_->GetFlag(BMDDeckLinkSupportsColorspaceMetadata, &flag)) && !flag)
                CASPAR_LOG(warning) << print() << L" Device does not support colorspace metadata.";
        }

        if (config.embedded_audio) {
            output_->BeginAudioPreroll();
        }

        for (int n = 0; n < buffer_size_; ++n) {
            auto nb_samples = decklink_format_desc_.audio_cadence[n % decklink_format_desc_.audio_cadence.size()] *
                              decklink_format_desc_.field_count;
            if (config.embedded_audio) {
                schedule_next_audio(std::vector<int32_t>(nb_samples * decklink_format_desc_.audio_channels),
                                    nb_samples);
            }

<<<<<<< HEAD
            std::shared_ptr<void> image_data = create_aligned_buffer(decklink_format_desc_.size, 128);

            schedule_next_video(image_data, bmdFormat8BitBGRA, nb_samples, video_scheduled_);
=======
            std::shared_ptr<void> image_data = allocate_frame_data(decklink_format_desc_, config_.hdr);

            schedule_next_video(image_data, nb_samples, video_scheduled_, config_.hdr_meta.default_color_space);
>>>>>>> 895a5a04
            for (auto& context : secondary_port_contexts_) {
                context->schedule_next_video(image_data, bmdFormat8BitBGRA, 0, video_scheduled_);
            }

            video_scheduled_ += decklink_format_desc_.duration;
        }

        if (config.embedded_audio) {
            output_->EndAudioPreroll();
        }

        wait_for_reference_lock();

        start_playback();
    }

    ~decklink_consumer()
    {
        abort_request_ = true;
        buffer_cond_.notify_all();

        if (output_ != nullptr) {
            output_->StopScheduledPlayback(0, nullptr, 0);
            if (config_.embedded_audio) {
                output_->DisableAudioOutput();
            }
            output_->DisableVideoOutput();
        }

        secondary_port_contexts_.clear();
    }

    void wait_for_reference_lock()
    {
        if (config_.wait_for_reference_duration == 0 ||
            config_.wait_for_reference == configuration::wait_for_reference_t::disabled) {
            // Wait disabled
            return;
        }
        if (config_.wait_for_reference == configuration::wait_for_reference_t::automatic && device_sync_group_ == 0) {
            // Wait is not necessary
            return;
        }

        CASPAR_LOG(info) << print() << L" Reference signal: waiting for lock";

        // When using the sync group we need a reference lock before starting playback, otherwise the outputs will not
        // be locked correctly and will be out of sync
        auto wait_end = std::chrono::system_clock::now() + std::chrono::seconds(config_.wait_for_reference_duration);
        while (std::chrono::system_clock::now() < wait_end) {
            BMDReferenceStatus reference_status;
            if (output_->GetReferenceStatus(&reference_status) != S_OK) {
                CASPAR_LOG(error) << print() << L" Reference signal: failed while querying status";
                break;
            }

            if (reference_status & bmdReferenceNotSupportedByHardware) {
                CASPAR_LOG(info) << print() << L" Reference signal: not supported by hardware.";
                break;
            } else if (reference_status & bmdReferenceLocked) {
                CASPAR_LOG(info) << print() << L" Reference signal: locked";

                // TODO - is this necessary? This is to give it a chance to stabilise before continuing
                std::this_thread::sleep_for(std::chrono::milliseconds(100));

                return;
            }

            std::this_thread::sleep_for(std::chrono::milliseconds(100));
        }

        CASPAR_LOG(warning) << print() << L" Reference signal: unable to acquire lock";
    }

    void enable_audio()
    {
        if (FAILED(output_->EnableAudioOutput(bmdAudioSampleRate48kHz,
                                              bmdAudioSampleType32bitInteger,
                                              decklink_format_desc_.audio_channels,
                                              bmdAudioOutputStreamTimestamped))) {
            CASPAR_THROW_EXCEPTION(caspar_exception() << msg_info(print() + L" Could not enable audio output."));
        }

        CASPAR_LOG(info) << print() << L" Enabled embedded-audio.";
    }

    void enable_video()
    {
        if (FAILED(output_->EnableVideoOutput(mode_->GetDisplayMode(),
                                              device_sync_group_ > 0 ? bmdVideoOutputSynchronizeToPlaybackGroup
                                                                     : bmdVideoOutputFlagDefault))) {
            CASPAR_THROW_EXCEPTION(caspar_exception()
                                   << msg_info(print() + L" Could not enable primary video output."));
        }

        if (FAILED(output_->SetScheduledFrameCompletionCallback(this))) {
            CASPAR_THROW_EXCEPTION(caspar_exception()
                                   << msg_info(print() + L" Failed to set primary playback completion callback.")
                                   << boost::errinfo_api_function("SetScheduledFrameCompletionCallback"));
        }

        for (auto& context : secondary_port_contexts_) {
            context->enable_video([this]() { return print(); });
        }
    }

    void start_playback()
    {
        if (FAILED(output_->StartScheduledPlayback(0, decklink_format_desc_.time_scale, 1.0))) {
            CASPAR_THROW_EXCEPTION(caspar_exception() << msg_info(print() + L" Failed to schedule primary playback."));
        }

        for (auto& context : secondary_port_contexts_) {
            context->start_playback([this]() { return print(); });
        }
    }

    HRESULT STDMETHODCALLTYPE QueryInterface(REFIID, LPVOID*) override { return E_NOINTERFACE; }
    ULONG STDMETHODCALLTYPE   AddRef() override { return 1; }
    ULONG STDMETHODCALLTYPE   Release() override { return 1; }

    HRESULT STDMETHODCALLTYPE ScheduledPlaybackHasStopped() override
    {
        CASPAR_LOG(info) << print() << L" Scheduled playback has stopped.";
        return S_OK;
    }

    HRESULT STDMETHODCALLTYPE ScheduledFrameCompleted(IDeckLinkVideoFrame*           completed_frame,
                                                      BMDOutputFrameCompletionResult result) override
    {
        thread_local auto priority_set = false;
        if (!priority_set) {
            priority_set = true;
            // set_thread_realtime_priority();
            set_thread_name(L"decklink_consumer[" + std::to_wstring(config_.primary.device_index) +
                            L"]-ScheduledFrameCompleted");
        }
        try {
            auto tick_time = tick_timer_.elapsed() * decklink_format_desc_.hz * 0.5;
            graph_->set_value("tick-time", tick_time);
            tick_timer_.restart();

            reference_signal_detector_.detect_change([this]() { return print(); });

            auto dframe = reinterpret_cast<decklink_frame*>(completed_frame);
            // ++scheduled_frames_completed_;

            /*
            if (key_context_) {
                graph_->set_value(
                    "key-offset",
                    static_cast<double>(scheduled_frames_completed_ - key_context_->scheduled_frames_completed_) * 0.1 +
                        0.5);
            }
            */

            /**
             * TODO - track how the secondaries are doing by comparing IDeckLinkOutput::GetScheduledStreamTime
             */

            if (result == bmdOutputFrameDisplayedLate) {
                graph_->set_tag(diagnostics::tag_severity::WARNING, "late-frame");
                video_scheduled_ += decklink_format_desc_.duration;
                audio_scheduled_ += dframe->nb_samples();
            } else if (result == bmdOutputFrameDropped) {
                graph_->set_tag(diagnostics::tag_severity::WARNING, "dropped-frame");
            } else if (result == bmdOutputFrameFlushed) {
                graph_->set_tag(diagnostics::tag_severity::WARNING, "flushed-frame");
            }

            {
                UINT32 buffered;
                output_->GetBufferedVideoFrameCount(&buffered);
                graph_->set_value("buffered-video", static_cast<double>(buffered) / config_.buffer_depth());

                if (config_.embedded_audio) {
                    output_->GetBufferedAudioSampleFrameCount(&buffered);
                    graph_->set_value("buffered-audio",
                                      static_cast<double>(buffered) /
                                          (decklink_format_desc_.audio_cadence[0] * decklink_format_desc_.field_count *
                                           config_.buffer_depth()));
                }
            }

            std::optional<converted_frame> frame1 = pop();
            std::optional<converted_frame> frame2;

            bool isInterlaced = mode_->GetFieldDominance() != bmdProgressiveFrame;
            if (mode_->GetFieldDominance() != bmdProgressiveFrame) {
                // If the main is not progressive, then pop the second frame
                frame2 = pop();
            }

            if (abort_request_)
                return E_FAIL;

            // Skip if frames are missing
            if (!frame1.has_value() || (isInterlaced && !frame2.has_value()))
                return S_OK;

            BMDTimeValue video_display_time = video_scheduled_;
            video_scheduled_ += decklink_format_desc_.duration;

            std::vector<std::int32_t> audio_data;
            if (config_.embedded_audio) {
                audio_data.insert(audio_data.end(),
                                  frame1.value().raw_frame.audio_data().begin(),
                                  frame1.value().raw_frame.audio_data().end());
                if (isInterlaced) {
                    audio_data.insert(audio_data.end(),
                                      frame2.value().raw_frame.audio_data().begin(),
                                      frame2.value().raw_frame.audio_data().end());
                }
            }
            // TODO: is this reliable?
            const int nb_samples = static_cast<int>(audio_data.size()) / decklink_format_desc_.audio_channels;

            // Schedule video
            tbb::parallel_for(-1, static_cast<int>(secondary_port_contexts_.size()), [&](int i) {
                if (i == -1) {
                    // Primary port
<<<<<<< HEAD
                    // TODO - reimplement this
                    // std::shared_ptr<void> image_data = convert_frame_for_port(channel_format_desc_,
                    //                                                           decklink_format_desc_,
                    //                                                           config_.primary,
                    //                                                           frame1,
                    //                                                           frame2,
                    //                                                           mode_->GetFieldDominance());

                    auto buffer = frame1.value().frame.get();


                    // rgb12:
//                    std::shared_ptr<void> image_data = create_aligned_buffer(((decklink_format_desc_.width * 36) / 8)*decklink_format_desc_.height, 128);
//                    std::memcpy(image_data.get(), buffer.data(), buffer.size());
//
//                    schedule_next_video(image_data, bmdFormat12BitRGBLE, nb_samples, video_display_time);

                    // yuv10:
                     std::shared_ptr<void> image_data = create_aligned_buffer(buffer.size(), 128);
                     std::memcpy(image_data.get(), buffer.data(), buffer.size());

                     schedule_next_video(image_data, bmdFormat10BitYUV, nb_samples, video_display_time);
=======
                    std::shared_ptr<void> image_data = convert_frame_for_port(channel_format_desc_,
                                                                              decklink_format_desc_,
                                                                              config_.primary,
                                                                              frame1,
                                                                              frame2,
                                                                              mode_->GetFieldDominance(),
                                                                              config_.hdr);

                    schedule_next_video(
                        image_data, nb_samples, video_display_time, frame1.pixel_format_desc().color_space);
>>>>>>> 895a5a04

                    if (config_.embedded_audio) {
                        schedule_next_audio(std::move(audio_data), nb_samples);
                    }
                } else {
                    // TODO - reimplement this
                    // // Send frame to secondary ports
                    // auto& context = secondary_port_contexts_[i];
                    // context->schedule_frame(frame1, video_display_time);
                    // if (isInterlaced) {
                    //     context->schedule_frame(frame2, video_display_time);
                    // }

                    // if (config_.embedded_audio) {
                    //     // TODO - audio for secondaries?
                    // }
                }
            });

        } catch (...) {
            std::lock_guard<std::mutex> lock(exception_mutex_);
            exception_ = std::current_exception();
            return E_FAIL;
        }

        return S_OK;
    }

    std::optional<converted_frame> pop()
    {
        std::optional<converted_frame> frame;
        {
            std::unique_lock<std::mutex> lock(buffer_mutex_);
            buffer_cond_.wait(lock, [&] { return !buffer_.empty() || abort_request_; });
            if (!abort_request_) {
                frame = buffer_.front();
                buffer_.pop();
            }
        }
        buffer_cond_.notify_all();
        return frame;
    }

    void schedule_next_audio(std::vector<std::int32_t> audio, int nb_samples)
    {
        // TODO (refactor) does ScheduleAudioSamples copy data?

        audio_container_.push_back(std::move(audio));

        if (FAILED(output_->ScheduleAudioSamples(audio_container_.back().data(),
                                                 nb_samples,
                                                 audio_scheduled_,
                                                 decklink_format_desc_.audio_sample_rate,
                                                 nullptr))) {
            CASPAR_LOG(error) << print() << L" Failed to schedule audio.";
        }

        audio_scheduled_ += nb_samples; // TODO - what if there are too many/few samples in this frame?
    }

    void schedule_next_video(std::shared_ptr<void> image_data,
<<<<<<< HEAD
                             BMDPixelFormat        pixel_format,
                             int                   nb_samples,
                             BMDTimeValue          display_time)
    {
        auto fill_frame = wrap_raw<com_ptr, IDeckLinkVideoFrame>(
            new decklink_frame(std::move(image_data), pixel_format, decklink_format_desc_, nb_samples));
=======
                             int                   nb_samples,
                             BMDTimeValue          display_time,
                             core::color_space     color_space)
    {
        auto fill_frame = wrap_raw<com_ptr, IDeckLinkVideoFrame>(new decklink_frame(
            std::move(image_data), decklink_format_desc_, nb_samples, config_.hdr, color_space, config_.hdr_meta));
>>>>>>> 895a5a04
        if (FAILED(output_->ScheduleVideoFrame(
                get_raw(fill_frame), display_time, decklink_format_desc_.duration, decklink_format_desc_.time_scale))) {
            CASPAR_LOG(error) << print() << L" Failed to schedule primary video.";
        }
    }

    bool send(core::video_field field, core::const_frame frame)
    {
        {
            std::lock_guard<std::mutex> lock(exception_mutex_);
            if (exception_ != nullptr) {
                std::rethrow_exception(exception_);
            }
        }

        if (frame) {
            auto frame_future = frame_converter_->convert_from_rgba(
                frame, core::encoded_frame_format::decklink_v210, config_.primary.key_only, false);

            std::unique_lock<std::mutex> lock(buffer_mutex_);
            if (field != core::video_field::b) {
                // Always push a field2, as we have supplied field1
                buffer_cond_.wait(lock, [&] { return buffer_.size() < buffer_capacity_ || abort_request_; });
            }
            buffer_.push(converted_frame(frame, frame_future));
        }
        buffer_cond_.notify_all();

        return !abort_request_;
    }

    [[nodiscard]] std::wstring print() const
    {
        std::wstringstream buffer;

        buffer << model_name_ << L" [" + std::to_wstring(channel_index_) << L"-"
               << std::to_wstring(config_.primary.device_index) << L"|" << decklink_format_desc_.name << L"]";

        for (auto& context : secondary_port_contexts_) {
            buffer << L" && " + context->print();
        }

        return buffer.str();
    }
};

struct decklink_consumer_proxy : public core::frame_consumer
{
    const spl::shared_ptr<core::frame_converter> frame_converter_;

    const configuration                config_;
    std::unique_ptr<decklink_consumer> consumer_;
    core::video_format_desc            format_desc_;
    executor                           executor_;

  public:
    explicit decklink_consumer_proxy(const spl::shared_ptr<core::frame_converter>& frame_converter,
                                     const configuration&                          config)
        : frame_converter_(frame_converter)
        , config_(config)
        , executor_(L"decklink_consumer[" + std::to_wstring(config.primary.device_index) + L"]")
    {
        executor_.begin_invoke([=] { com_initialize(); });
    }

    ~decklink_consumer_proxy() override
    {
        executor_.invoke([=] {
            set_thread_realtime_priority();
            consumer_.reset();
            com_uninitialize();
        });
    }

    void initialize(const core::video_format_desc& format_desc, int channel_index) override
    {
        format_desc_ = format_desc;
        executor_.invoke([=] {
            consumer_.reset();
            consumer_ = std::make_unique<decklink_consumer>(frame_converter_, config_, format_desc, channel_index);
        });
    }

    std::future<bool> send(core::video_field field, core::const_frame frame) override
    {
        return executor_.begin_invoke([=] { return consumer_->send(field, frame); });
    }

    [[nodiscard]] std::wstring print() const override
    {
        return consumer_ ? consumer_->print() : L"[decklink_consumer]";
    }

    [[nodiscard]] std::wstring name() const override { return L"decklink"; }

    [[nodiscard]] int index() const override { return 300 + config_.primary.device_index; }

    [[nodiscard]] bool has_synchronization_clock() const override { return true; }

    [[nodiscard]] core::monitor::state state() const override { return get_state_for_config(config_, format_desc_); }
};

<<<<<<< HEAD
spl::shared_ptr<core::frame_consumer> create_consumer(const std::vector<std::wstring>&              params,
                                                      const core::video_format_repository&          format_repository,
                                                      const spl::shared_ptr<core::frame_converter>& frame_converter,
                                                      const std::vector<spl::shared_ptr<core::video_channel>>& channels)
=======
spl::shared_ptr<core::frame_consumer> create_consumer(const std::vector<std::wstring>&     params,
                                                      const core::video_format_repository& format_repository,
                                                      const std::vector<spl::shared_ptr<core::video_channel>>& channels,
                                                      common::bit_depth                                        depth)
>>>>>>> 895a5a04
{
    if (params.empty() || !boost::iequals(params.at(0), L"DECKLINK")) {
        return core::frame_consumer::empty();
    }

    configuration config = parse_amcp_config(params, format_repository);

<<<<<<< HEAD
    return spl::make_shared<decklink_consumer_proxy>(frame_converter, config);
=======
    config.hdr = (depth != common::bit_depth::bit8);

    if (config.hdr && config.primary.key_only) {
        CASPAR_THROW_EXCEPTION(caspar_exception()
                               << msg_info("Decklink consumer does not support hdr in combination with key only"));
    }

    return spl::make_shared<decklink_consumer_proxy>(config);
>>>>>>> 895a5a04
}

spl::shared_ptr<core::frame_consumer>
create_preconfigured_consumer(const boost::property_tree::wptree&                      ptree,
                              const core::video_format_repository&                     format_repository,
<<<<<<< HEAD
                              const spl::shared_ptr<core::frame_converter>&            frame_converter,
                              const std::vector<spl::shared_ptr<core::video_channel>>& channels)
{
    configuration config = parse_xml_config(ptree, format_repository);

    return spl::make_shared<decklink_consumer_proxy>(frame_converter, config);
=======
                              const std::vector<spl::shared_ptr<core::video_channel>>& channels,
                              common::bit_depth                                        depth)
{
    configuration config = parse_xml_config(ptree, format_repository);

    config.hdr = (depth != common::bit_depth::bit8);

    if (config.hdr && config.primary.has_subregion_geometry()) {
        CASPAR_THROW_EXCEPTION(caspar_exception()
                               << msg_info("Decklink consumer does not support hdr in combination with sub regions."));
    }
    if (config.hdr && config.secondaries.size() > 0) {
        CASPAR_THROW_EXCEPTION(caspar_exception() << msg_info(
                                   "Decklink consumer does not support hdr in combination with secondary ports."));
    }
    if (config.hdr && config.primary.key_only) {
        CASPAR_THROW_EXCEPTION(caspar_exception()
                               << msg_info("Decklink consumer does not support hdr in combination with key only"));
    }

    return spl::make_shared<decklink_consumer_proxy>(config);
>>>>>>> 895a5a04
}

}} // namespace caspar::decklink

/*
##############################################################################
Pre-rolling

Mail: 2011-05-09

Yoshan
BMD Developer Support
developer@blackmagic-design.com

-----------------------------------------------------------------------------

Thanks for your inquiry. The minimum number of frames that you can preroll
for scheduled playback is three frames for video and four frames for audio.
As you mentioned if you preroll less frames then playback will not start or
playback will be very sporadic. From our experience with Media Express, we
recommended that at least seven frames are prerolled for smooth playback.

Regarding the bmdDeckLinkConfigLowLatencyVideoOutput flag:
There can be around 3 frames worth of latency on scheduled output.
When the bmdDeckLinkConfigLowLatencyVideoOutput flag is used this latency is
reduced  or removed for scheduled playback. If the DisplayVideoFrameSync()
method is used, the bmdDeckLinkConfigLowLatencyVideoOutput setting will
guarantee that the provided frame will be output as soon the previous
frame output has been completed.
################################################################################
*/

/*
##############################################################################
Async DMA Transfer without redundant copying

Mail: 2011-05-10

Yoshan
BMD Developer Support
developer@blackmagic-design.com

-----------------------------------------------------------------------------

Thanks for your inquiry. You could try subclassing IDeckLinkMutableVideoFrame
and providing a pointer to your video buffer when GetBytes() is called.
This may help to keep copying to a minimum. Please ensure that the pixel
format is in bmdFormat10BitYUV, otherwise the DeckLink API / driver will
have to colourspace convert which may result in additional copying.
################################################################################
*/<|MERGE_RESOLUTION|>--- conflicted
+++ resolved
@@ -34,11 +34,8 @@
 #include <core/consumer/frame_consumer.h>
 #include <core/diagnostics/call_context.h>
 #include <core/frame/frame.h>
-<<<<<<< HEAD
 #include <core/frame/frame_factory.h>
-=======
 #include <core/frame/pixel_format.h>
->>>>>>> 895a5a04
 #include <core/mixer/audio/audio_mixer.h>
 #include <core/video_format.h>
 
@@ -226,7 +223,6 @@
     , public IDeckLinkVideoFrameMetadataExtensions
 {
     core::video_format_desc format_desc_;
-    BMDPixelFormat          pixel_format_;
     std::shared_ptr<void>   data_;
     std::atomic<int>        ref_count_{0};
     int                     nb_samples_;
@@ -237,21 +233,13 @@
     BMDPixelFormat          pix_fmt_;
 
   public:
-<<<<<<< HEAD
-    decklink_frame(std::shared_ptr<void>   data,
-                   BMDPixelFormat          pixel_format,
-                   core::video_format_desc format_desc,
-                   int                     nb_samples)
-=======
     decklink_frame(std::shared_ptr<void>         data,
                    core::video_format_desc       format_desc,
                    int                           nb_samples,
                    bool                          hdr,
                    core::color_space             color_space,
                    const hdr_meta_configuration& hdr_metadata)
->>>>>>> 895a5a04
         : format_desc_(std::move(format_desc))
-        , pixel_format_(pixel_format)
         , data_(std::move(data))
         , nb_samples_(nb_samples)
         , hdr_(hdr)
@@ -305,29 +293,9 @@
 
     long STDMETHODCALLTYPE GetWidth() override { return static_cast<long>(format_desc_.width); }
     long STDMETHODCALLTYPE GetHeight() override { return static_cast<long>(format_desc_.height); }
-<<<<<<< HEAD
-    long STDMETHODCALLTYPE GetRowBytes() override
-    {
-        switch (pixel_format_) {
-            case bmdFormat8BitARGB:
-            case bmdFormat8BitBGRA:
-                return static_cast<long>(format_desc_.width) * 4;
-            case bmdFormat10BitYUV:
-                return ((static_cast<long>(format_desc_.width) + 47) / 48) * 128;
-            case bmdFormat12BitRGBLE:
-            case bmdFormat12BitRGB:
-                return (static_cast<long>(format_desc_.width) * 36) / 8;
-            default:
-                return 0;
-        }
-    }
-    BMDPixelFormat STDMETHODCALLTYPE GetPixelFormat() override { return pixel_format_; }
-    BMDFrameFlags STDMETHODCALLTYPE  GetFlags() override { return bmdFrameFlagDefault; }
-=======
     long STDMETHODCALLTYPE GetRowBytes() override { return static_cast<long>(get_row_bytes(format_desc_, hdr_)); }
     BMDPixelFormat STDMETHODCALLTYPE GetPixelFormat() override { return pix_fmt_; }
     BMDFrameFlags STDMETHODCALLTYPE  GetFlags() override { return flags_; }
->>>>>>> 895a5a04
 
     HRESULT STDMETHODCALLTYPE GetBytes(void** buffer) override
     {
@@ -590,17 +558,12 @@
                              int                   nb_samples,
                              BMDTimeValue          display_time)
     {
-<<<<<<< HEAD
-        auto packed_frame = wrap_raw<com_ptr, IDeckLinkVideoFrame>(
-            new decklink_frame(std::move(image_data), pixel_format, decklink_format_desc_, nb_samples));
-=======
         auto packed_frame = wrap_raw<com_ptr, IDeckLinkVideoFrame>(new decklink_frame(std::move(image_data),
                                                                                       decklink_format_desc_,
                                                                                       nb_samples,
                                                                                       config_.hdr,
                                                                                       core::color_space::bt709,
                                                                                       config_.hdr_meta));
->>>>>>> 895a5a04
         if (FAILED(output_->ScheduleVideoFrame(get_raw(packed_frame),
                                                display_time,
                                                decklink_format_desc_.duration,
@@ -771,15 +734,9 @@
                                     nb_samples);
             }
 
-<<<<<<< HEAD
-            std::shared_ptr<void> image_data = create_aligned_buffer(decklink_format_desc_.size, 128);
-
-            schedule_next_video(image_data, bmdFormat8BitBGRA, nb_samples, video_scheduled_);
-=======
             std::shared_ptr<void> image_data = allocate_frame_data(decklink_format_desc_, config_.hdr);
 
             schedule_next_video(image_data, nb_samples, video_scheduled_, config_.hdr_meta.default_color_space);
->>>>>>> 895a5a04
             for (auto& context : secondary_port_contexts_) {
                 context->schedule_next_video(image_data, bmdFormat8BitBGRA, 0, video_scheduled_);
             }
@@ -1001,30 +958,30 @@
             tbb::parallel_for(-1, static_cast<int>(secondary_port_contexts_.size()), [&](int i) {
                 if (i == -1) {
                     // Primary port
-<<<<<<< HEAD
-                    // TODO - reimplement this
-                    // std::shared_ptr<void> image_data = convert_frame_for_port(channel_format_desc_,
-                    //                                                           decklink_format_desc_,
-                    //                                                           config_.primary,
-                    //                                                           frame1,
-                    //                                                           frame2,
-                    //                                                           mode_->GetFieldDominance());
-
-                    auto buffer = frame1.value().frame.get();
-
-
-                    // rgb12:
-//                    std::shared_ptr<void> image_data = create_aligned_buffer(((decklink_format_desc_.width * 36) / 8)*decklink_format_desc_.height, 128);
-//                    std::memcpy(image_data.get(), buffer.data(), buffer.size());
-//
-//                    schedule_next_video(image_data, bmdFormat12BitRGBLE, nb_samples, video_display_time);
-
-                    // yuv10:
-                     std::shared_ptr<void> image_data = create_aligned_buffer(buffer.size(), 128);
-                     std::memcpy(image_data.get(), buffer.data(), buffer.size());
-
-                     schedule_next_video(image_data, bmdFormat10BitYUV, nb_samples, video_display_time);
-=======
+                    // // TODO - reimplement this
+                    // // std::shared_ptr<void> image_data = convert_frame_for_port(channel_format_desc_,
+                    // //                                                           decklink_format_desc_,
+                    // //                                                           config_.primary,
+                    // //                                                           frame1,
+                    // //                                                           frame2,
+                    // //                                                           mode_->GetFieldDominance());
+
+                    // auto buffer = frame1.value().frame.get();
+
+                    // // rgb12:
+                    // //                    std::shared_ptr<void> image_data =
+                    // //                    create_aligned_buffer(((decklink_format_desc_.width * 36) /
+                    // //                    8)*decklink_format_desc_.height, 128); std::memcpy(image_data.get(),
+                    // //                    buffer.data(), buffer.size());
+                    // //
+                    // //                    schedule_next_video(image_data, bmdFormat12BitRGBLE, nb_samples,
+                    // //                    video_display_time);
+
+                    // // yuv10:
+                    // std::shared_ptr<void> image_data = create_aligned_buffer(buffer.size(), 128);
+                    // std::memcpy(image_data.get(), buffer.data(), buffer.size());
+
+                    // schedule_next_video(image_data, bmdFormat10BitYUV, nb_samples, video_display_time);
                     std::shared_ptr<void> image_data = convert_frame_for_port(channel_format_desc_,
                                                                               decklink_format_desc_,
                                                                               config_.primary,
@@ -1035,7 +992,6 @@
 
                     schedule_next_video(
                         image_data, nb_samples, video_display_time, frame1.pixel_format_desc().color_space);
->>>>>>> 895a5a04
 
                     if (config_.embedded_audio) {
                         schedule_next_audio(std::move(audio_data), nb_samples);
@@ -1097,21 +1053,12 @@
     }
 
     void schedule_next_video(std::shared_ptr<void> image_data,
-<<<<<<< HEAD
-                             BMDPixelFormat        pixel_format,
-                             int                   nb_samples,
-                             BMDTimeValue          display_time)
-    {
-        auto fill_frame = wrap_raw<com_ptr, IDeckLinkVideoFrame>(
-            new decklink_frame(std::move(image_data), pixel_format, decklink_format_desc_, nb_samples));
-=======
                              int                   nb_samples,
                              BMDTimeValue          display_time,
                              core::color_space     color_space)
     {
         auto fill_frame = wrap_raw<com_ptr, IDeckLinkVideoFrame>(new decklink_frame(
             std::move(image_data), decklink_format_desc_, nb_samples, config_.hdr, color_space, config_.hdr_meta));
->>>>>>> 895a5a04
         if (FAILED(output_->ScheduleVideoFrame(
                 get_raw(fill_frame), display_time, decklink_format_desc_.duration, decklink_format_desc_.time_scale))) {
             CASPAR_LOG(error) << print() << L" Failed to schedule primary video.";
@@ -1214,17 +1161,11 @@
     [[nodiscard]] core::monitor::state state() const override { return get_state_for_config(config_, format_desc_); }
 };
 
-<<<<<<< HEAD
 spl::shared_ptr<core::frame_consumer> create_consumer(const std::vector<std::wstring>&              params,
                                                       const core::video_format_repository&          format_repository,
                                                       const spl::shared_ptr<core::frame_converter>& frame_converter,
-                                                      const std::vector<spl::shared_ptr<core::video_channel>>& channels)
-=======
-spl::shared_ptr<core::frame_consumer> create_consumer(const std::vector<std::wstring>&     params,
-                                                      const core::video_format_repository& format_repository,
                                                       const std::vector<spl::shared_ptr<core::video_channel>>& channels,
                                                       common::bit_depth                                        depth)
->>>>>>> 895a5a04
 {
     if (params.empty() || !boost::iequals(params.at(0), L"DECKLINK")) {
         return core::frame_consumer::empty();
@@ -1232,9 +1173,6 @@
 
     configuration config = parse_amcp_config(params, format_repository);
 
-<<<<<<< HEAD
-    return spl::make_shared<decklink_consumer_proxy>(frame_converter, config);
-=======
     config.hdr = (depth != common::bit_depth::bit8);
 
     if (config.hdr && config.primary.key_only) {
@@ -1243,20 +1181,12 @@
     }
 
     return spl::make_shared<decklink_consumer_proxy>(config);
->>>>>>> 895a5a04
 }
 
 spl::shared_ptr<core::frame_consumer>
 create_preconfigured_consumer(const boost::property_tree::wptree&                      ptree,
                               const core::video_format_repository&                     format_repository,
-<<<<<<< HEAD
                               const spl::shared_ptr<core::frame_converter>&            frame_converter,
-                              const std::vector<spl::shared_ptr<core::video_channel>>& channels)
-{
-    configuration config = parse_xml_config(ptree, format_repository);
-
-    return spl::make_shared<decklink_consumer_proxy>(frame_converter, config);
-=======
                               const std::vector<spl::shared_ptr<core::video_channel>>& channels,
                               common::bit_depth                                        depth)
 {
@@ -1277,8 +1207,7 @@
                                << msg_info("Decklink consumer does not support hdr in combination with key only"));
     }
 
-    return spl::make_shared<decklink_consumer_proxy>(config);
->>>>>>> 895a5a04
+    return spl::make_shared<decklink_consumer_proxy>(frame_converter, config);
 }
 
 }} // namespace caspar::decklink
