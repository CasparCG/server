--- conflicted
+++ resolved
@@ -881,17 +881,11 @@
     }
 };
 
-<<<<<<< HEAD
 spl::shared_ptr<core::frame_consumer> create_consumer(const std::vector<std::wstring>&              params,
                                                       const core::video_format_repository&          format_repository,
                                                       const spl::shared_ptr<core::frame_converter>& frame_converter,
-                                                      const std::vector<spl::shared_ptr<core::video_channel>>& channels)
-=======
-spl::shared_ptr<core::frame_consumer> create_consumer(const std::vector<std::wstring>&     params,
-                                                      const core::video_format_repository& format_repository,
                                                       const std::vector<spl::shared_ptr<core::video_channel>>& channels,
                                                       common::bit_depth                                        depth)
->>>>>>> 895a5a04
 {
     if (params.size() < 1 || !boost::iequals(params.at(0), L"BLUEFISH")) {
         return core::frame_consumer::empty();
@@ -949,13 +943,9 @@
 spl::shared_ptr<core::frame_consumer>
 create_preconfigured_consumer(const boost::property_tree::wptree&                      ptree,
                               const core::video_format_repository&                     format_repository,
-<<<<<<< HEAD
                               const spl::shared_ptr<core::frame_converter>&            frame_converter,
-                              const std::vector<spl::shared_ptr<core::video_channel>>& channels)
-=======
                               const std::vector<spl::shared_ptr<core::video_channel>>& channels,
                               common::bit_depth                                        depth)
->>>>>>> 895a5a04
 {
     configuration config;
     auto          device_index = ptree.get(L"device", 1);
@@ -1014,4 +1004,4 @@
     return spl::make_shared<bluefish_consumer_proxy>(config);
 }
 
-}} // namespace caspar::bluefish
+}} // namespace caspar::bluefish