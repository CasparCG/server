--- conflicted
+++ resolved
@@ -94,11 +94,7 @@
     void load(const loaded_image& image, core::frame_geometry::scale_mode scale_mode)
     {
         core::pixel_format_desc desc(image.format);
-<<<<<<< HEAD
-        desc.is_straight = image.is_straight;
-=======
         desc.is_straight_alpha = image.is_straight;
->>>>>>> a355a4d1
         desc.planes.emplace_back(
             FreeImage_GetWidth(image.bitmap.get()), FreeImage_GetHeight(image.bitmap.get()), image.stride, image.depth);
 
