/*
 * Copyright (c) 2011 Sveriges Television AB <info@casparcg.com>
 *
 * This file is part of CasparCG (www.casparcg.com).
 *
 * CasparCG is free software: you can redistribute it and/or modify
 * it under the terms of the GNU General Public License as published by
 * the Free Software Foundation, either version 3 of the License, or
 * (at your option) any later version.
 *
 * CasparCG is distributed in the hope that it will be useful,
 * but WITHOUT ANY WARRANTY; without even the implied warranty of
 * MERCHANTABILITY or FITNESS FOR A PARTICULAR PURPOSE.  See the
 * GNU General Public License for more details.
 *
 * You should have received a copy of the GNU General Public License
 * along with CasparCG. If not, see <http://www.gnu.org/licenses/>.
 *
 * Author: Robert Nagy, ronag89@gmail.com
 * Author: Helge Norberg, helge.norberg@svt.se
 */

#include "image_scroll_producer.h"

#if defined(_MSC_VER)
#define WIN32_LEAN_AND_MEAN
#define NOMINMAX
#include <windows.h>
#endif
#include <FreeImage.h>

#include "../util/image_algorithms.h"
#include "../util/image_loader.h"
#include "../util/image_view.h"

#include <core/video_format.h>

#include <core/frame/draw_frame.h>
#include <core/frame/frame.h>
#include <core/frame/frame_factory.h>
#include <core/frame/frame_transform.h>
#include <core/frame/pixel_format.h>
#include <core/monitor/monitor.h>

#include <common/array.h>
#include <common/env.h>
#include <common/except.h>
#include <common/filesystem.h>
#include <common/future.h>
#include <common/log.h>
#include <common/os/filesystem.h>
#include <common/param.h>
#include <common/tweener.h>

#include <boost/algorithm/string.hpp>
#include <boost/date_time.hpp>
#include <boost/date_time/posix_time/ptime.hpp>
#include <boost/lexical_cast.hpp>
#include <boost/scoped_array.hpp>

#include <algorithm>
#include <array>
#include <cstdint>
#include <optional>
#include <utility>

namespace caspar { namespace image {

// Like tweened_transform but for speed
class speed_tweener
{
    double  source_   = 0.0;
    double  dest_     = 0.0;
    int     duration_ = 0;
    int     time_     = 0;
    tweener tweener_;

  public:
    speed_tweener() = default;
    speed_tweener(double source, double dest, int duration, tweener tween)
        : source_(source)
        , dest_(dest)
        , duration_(duration)
        , time_(0)
        , tweener_(std::move(tween))
    {
    }

    double dest() const { return dest_; }

    double fetch() const
    {
        if (time_ == duration_)
            return dest_;

        double delta  = dest_ - source_;
        double result = tweener_(time_, source_, delta, duration_);

        return result;
    }

    double fetch_and_tick()
    {
        time_ = std::min(time_ + 1, duration_);
        return fetch();
    }
};

struct image_scroll_producer : public core::frame_producer
{
    core::monitor::state state_;

    const std::wstring            filename_;
    std::vector<core::draw_frame> frames_;
    core::video_format_desc       format_desc_;
    int                           width_;
    int                           height_;

    double                                  delta_ = 0.0;
    speed_tweener                           speed_;
    std::optional<boost::posix_time::ptime> end_time_;
    core::draw_frame                        frame_;

    int start_offset_x_ = 0;
    int start_offset_y_ = 0;

    explicit image_scroll_producer(const spl::shared_ptr<core::frame_factory>& frame_factory,
                                   core::video_format_desc                     format_desc,
                                   std::wstring                                filename,
                                   double                                      s,
                                   double                                      duration,
                                   std::optional<boost::posix_time::ptime>     end_time,
                                   int                                         motion_blur_px         = 0,
                                   bool                                        premultiply_with_alpha = false)
        : filename_(std::move(filename))
        , format_desc_(std::move(format_desc))
        , end_time_(std::move(end_time))
    {
        double speed = s;

        if (end_time_)
            speed = -1.0;

<<<<<<< HEAD
        auto bitmap = load_image(filename_, false);
        FreeImage_FlipVertical(bitmap.bitmap.get());

        width_  = FreeImage_GetWidth(bitmap.bitmap.get());
        height_ = FreeImage_GetHeight(bitmap.bitmap.get());
=======
        auto image = load_image(filename_, false);
        FreeImage_FlipVertical(image.bitmap.get());

        width_  = FreeImage_GetWidth(image.bitmap.get());
        height_ = FreeImage_GetHeight(image.bitmap.get());
>>>>>>> a355a4d1

        bool vertical   = width_ == format_desc_.width;
        bool horizontal = height_ == format_desc_.height;

        if (!vertical && !horizontal)
            CASPAR_THROW_EXCEPTION(caspar::user_error()
                                   << msg_info("Neither width nor height matched the video resolution"));

        if (duration != 0.0)
            speed = speed_from_duration(duration);

        if (vertical) {
            if (speed < 0.0) {
                start_offset_y_ = height_ + format_desc_.height;
            }
        } else {
            if (speed > 0.0)
                start_offset_x_ = format_desc_.width - (width_ % format_desc_.width);
            else
                start_offset_x_ = format_desc_.width - (width_ % format_desc_.width) + width_ + format_desc_.width;
        }

        speed_ = speed_tweener(speed, speed, 0, tweener(L"linear"));

<<<<<<< HEAD
        auto                   bytes = FreeImage_GetBits(bitmap.bitmap.get());
=======
        auto                   bytes = FreeImage_GetBits(image.bitmap.get());
>>>>>>> a355a4d1
        auto                   count = width_ * height_ * 4;
        image_view<bgra_pixel> original_view(bytes, width_, height_);

        if (premultiply_with_alpha)
            premultiply(original_view);

        boost::scoped_array<uint8_t> blurred_copy;

        if (motion_blur_px > 0) {
            double angle = 3.14159265 / 2; // Up

            if (horizontal && speed < 0)
                angle *= 2; // Left
            else if (vertical && speed > 0)
                angle *= 3; // Down
            else if (horizontal && speed > 0)
                angle = 0.0; // Right

            blurred_copy.reset(new uint8_t[count]);
            image_view<bgra_pixel> blurred_view(blurred_copy.get(), width_, height_);
            caspar::tweener        blur_tweener(L"easeInQuad");
            blur(original_view, blurred_view, angle, motion_blur_px, blur_tweener);
            bytes = blurred_copy.get();
<<<<<<< HEAD
            bitmap.bitmap.reset();
=======
            image.bitmap.reset();
>>>>>>> a355a4d1
        }

        if (vertical) {
            int n = 1;

            while (count > 0) {
                core::pixel_format_desc desc = core::pixel_format_desc(core::pixel_format::bgra);
                desc.planes.emplace_back(width_, format_desc_.height, 4);
                auto frame = frame_factory->create_frame(this, desc);

                if (count >= frame.image_data(0).size()) {
                    std::copy_n(bytes + count - frame.image_data(0).size(),
                                frame.image_data(0).size(),
                                frame.image_data(0).begin());
                    count -= static_cast<int>(frame.image_data(0).size());
                } else {
                    memset(frame.image_data(0).begin(), 0, frame.image_data(0).size());
                    std::copy_n(bytes, count, frame.image_data(0).begin() + format_desc_.size - count);
                    count = 0;
                }

                core::draw_frame draw_frame(std::move(frame));

                // Set the relative position to the other image fragments
                draw_frame.transform().image_transform.fill_translation[1] = -n++;

                frames_.push_back(draw_frame);
            }
        } else if (horizontal) {
            int i = 0;
            while (count > 0) {
                core::pixel_format_desc desc = core::pixel_format_desc(core::pixel_format::bgra);
                desc.planes.emplace_back(format_desc_.width, height_, 4);
                auto frame = frame_factory->create_frame(this, desc);
                if (count >= frame.image_data(0).size()) {
                    for (int y = 0; y < height_; ++y)
                        std::copy_n(bytes + i * format_desc_.width * 4 + y * width_ * 4,
                                    format_desc_.width * 4,
                                    frame.image_data(0).begin() + y * format_desc_.width * 4);

                    ++i;
                    count -= static_cast<int>(frame.image_data(0).size());
                } else {
                    memset(frame.image_data(0).begin(), 0, frame.image_data(0).size());
                    auto width2 = width_ % format_desc_.width;
                    for (int y = 0; y < height_; ++y)
                        std::copy_n(bytes + i * format_desc_.width * 4 + y * width_ * 4,
                                    width2 * 4,
                                    frame.image_data(0).begin() + y * format_desc_.width * 4);

                    count = 0;
                }

                frames_.emplace_back(std::move(frame));
            }

            std::reverse(frames_.begin(), frames_.end());

            // Set the relative positions of the image fragments.
            for (size_t n = 0; n < frames_.size(); ++n) {
                double translation                                         = -(static_cast<double>(n) + 1.0);
                frames_[n].transform().image_transform.fill_translation[0] = translation;
            }
        }

        CASPAR_LOG(info) << print() << L" Initialized";
    }

    double get_total_num_pixels() const
    {
        bool vertical = width_ == format_desc_.width;

        if (vertical)
            return height_ + format_desc_.height;
        else
            return width_ + format_desc_.width;
    }

    double speed_from_duration(double duration_seconds) const
    {
        return get_total_num_pixels() / (duration_seconds * format_desc_.fps);
    }

    std::future<std::wstring> call(const std::vector<std::wstring>& params) override
    {
        auto cmd = params.at(0);

        if (boost::iequals(cmd, L"SPEED")) {
            if (params.size() == 1)
                return make_ready_future(boost::lexical_cast<std::wstring>(-speed_.fetch()));

            auto         val      = boost::lexical_cast<double>(params.at(1));
            int          duration = params.size() > 2 ? boost::lexical_cast<int>(params.at(2)) : 0;
            std::wstring tween    = params.size() > 3 ? params.at(3) : L"linear";
            speed_                = speed_tweener(speed_.fetch(), -val, duration, tween);
        }

        return make_ready_future<std::wstring>(L"");
    }

    std::vector<core::draw_frame> get_visible()
    {
        std::vector<core::draw_frame> result;
        result.reserve(frames_.size());

        for (auto& frame : frames_) {
            auto& fill_translation = frame.transform().image_transform.fill_translation;

            if (width_ == format_desc_.width) {
                auto motion_offset_in_screens =
                    (static_cast<double>(start_offset_y_) + delta_) / static_cast<double>(format_desc_.height);
                auto vertical_offset = fill_translation[1] + motion_offset_in_screens;

                if (vertical_offset < -1.0 || vertical_offset > 1.0) {
                    continue;
                }
            } else {
                auto motion_offset_in_screens =
                    (static_cast<double>(start_offset_x_) + delta_) / static_cast<double>(format_desc_.width);
                auto horizontal_offset = fill_translation[0] + motion_offset_in_screens;

                if (horizontal_offset < -1.0 || horizontal_offset > 1.0) {
                    continue;
                }
            }

            result.push_back(frame);
        }

        return std::move(result);
    }

    // frame_producer
    core::draw_frame render_frame(bool allow_eof)
    {
        if (frames_.empty())
            return core::draw_frame::empty();

        core::draw_frame result(get_visible());
        auto&            fill_translation = result.transform().image_transform.fill_translation;

        if (width_ == format_desc_.width) {
            if (static_cast<size_t>(std::abs(delta_)) >= height_ + format_desc_.height && allow_eof)
                return core::draw_frame::empty();

            fill_translation[1] = static_cast<double>(start_offset_y_) / static_cast<double>(format_desc_.height) +
                                  delta_ / static_cast<double>(format_desc_.height);
        } else {
            if (static_cast<size_t>(std::abs(delta_)) >= width_ + format_desc_.width && allow_eof)
                return core::draw_frame::empty();

            fill_translation[0] = static_cast<double>(start_offset_x_) / static_cast<double>(format_desc_.width) +
                                  (delta_) / static_cast<double>(format_desc_.width);
        }

        return result;
    }

    core::draw_frame render_frame(bool allow_eof, bool advance_delta)
    {
        auto result = render_frame(allow_eof);

        if (advance_delta) {
            advance();
        }

        return result;
    }

    void advance()
    {
        if (end_time_) {
            boost::posix_time::ptime now(boost::posix_time::second_clock::local_time());

            auto diff    = *end_time_ - now;
            auto seconds = diff.total_seconds();

            set_speed(-speed_from_duration(static_cast<double>(seconds)));
            end_time_ = {};
        } else
            delta_ += speed_.fetch_and_tick();
    }

    void set_speed(double speed) { speed_ = speed_tweener(speed, speed, 0, tweener(L"linear")); }

    core::draw_frame receive_impl(const core::video_field field, int nb_samples) override
    {
        frame_ = render_frame(true, true);
        return frame_;
    }

    std::wstring print() const override { return L"image_scroll_producer[" + filename_ + L"]"; }

    std::wstring name() const override { return L"image-scroll"; }

    uint32_t nb_frames() const override
    {
        if (width_ == format_desc_.width) {
            auto length = (height_ + format_desc_.height * 2);
            return static_cast<uint32_t>(length / std::abs(speed_.fetch())); // + length % std::abs(delta_));
        } else {
            auto length = (width_ + format_desc_.width * 2);
            return static_cast<uint32_t>(length / std::abs(speed_.fetch())); // + length % std::abs(delta_));
        }
    }

    core::monitor::state state() const override { return state_; }

    bool is_ready() override { return !frames_.empty(); }
};

spl::shared_ptr<core::frame_producer> create_scroll_producer(const core::frame_producer_dependencies& dependencies,
                                                             const std::vector<std::wstring>&         params)
{
    if (boost::contains(params.at(0), L"://")) {
        return core::frame_producer::empty();
    }

    std::optional<boost::filesystem::path> filename =
        find_file_within_dir_or_absolute(env::media_folder(), params.at(0), is_valid_file);
    if (!filename) {
        return core::frame_producer::empty();
    }

    double                                  duration = 0.0;
    double                                  speed    = get_param(L"SPEED", params, 0.0);
    std::optional<boost::posix_time::ptime> end_time;

    if (speed == 0)
        duration = get_param(L"DURATION", params, 0.0);

    if (duration == 0) {
        auto end_time_str = get_param(L"END_TIME", params);

        if (!end_time_str.empty()) {
            end_time = boost::posix_time::time_from_string(u8(end_time_str));
        }
    }

    if (speed == 0 && duration == 0 && !end_time)
        return core::frame_producer::empty();

    int motion_blur_px = get_param(L"BLUR", params, 0);

    bool premultiply_with_alpha = contains_param(L"PREMULTIPLY", params);

    return spl::make_shared<image_scroll_producer>(dependencies.frame_factory,
                                                   dependencies.format_desc,
                                                   filename->wstring(),
                                                   -speed,
                                                   -duration,
                                                   end_time,
                                                   motion_blur_px,
                                                   premultiply_with_alpha);
}

}} // namespace caspar::image<|MERGE_RESOLUTION|>--- conflicted
+++ resolved
@@ -141,19 +141,11 @@
         if (end_time_)
             speed = -1.0;
 
-<<<<<<< HEAD
-        auto bitmap = load_image(filename_, false);
-        FreeImage_FlipVertical(bitmap.bitmap.get());
-
-        width_  = FreeImage_GetWidth(bitmap.bitmap.get());
-        height_ = FreeImage_GetHeight(bitmap.bitmap.get());
-=======
         auto image = load_image(filename_, false);
         FreeImage_FlipVertical(image.bitmap.get());
 
         width_  = FreeImage_GetWidth(image.bitmap.get());
         height_ = FreeImage_GetHeight(image.bitmap.get());
->>>>>>> a355a4d1
 
         bool vertical   = width_ == format_desc_.width;
         bool horizontal = height_ == format_desc_.height;
@@ -178,11 +170,7 @@
 
         speed_ = speed_tweener(speed, speed, 0, tweener(L"linear"));
 
-<<<<<<< HEAD
-        auto                   bytes = FreeImage_GetBits(bitmap.bitmap.get());
-=======
         auto                   bytes = FreeImage_GetBits(image.bitmap.get());
->>>>>>> a355a4d1
         auto                   count = width_ * height_ * 4;
         image_view<bgra_pixel> original_view(bytes, width_, height_);
 
@@ -206,11 +194,7 @@
             caspar::tweener        blur_tweener(L"easeInQuad");
             blur(original_view, blurred_view, angle, motion_blur_px, blur_tweener);
             bytes = blurred_copy.get();
-<<<<<<< HEAD
-            bitmap.bitmap.reset();
-=======
             image.bitmap.reset();
->>>>>>> a355a4d1
         }
 
         if (vertical) {
