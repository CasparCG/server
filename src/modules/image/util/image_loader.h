--- conflicted
+++ resolved
@@ -46,11 +46,7 @@
 
 loaded_image load_image(const std::wstring& filename, bool allow_all_formats);
 loaded_image load_png_from_memory(const void* memory_location, size_t size, bool allow_all_formats);
-<<<<<<< HEAD
-bool         is_valid_file(const boost::filesystem::path& filename);
-=======
 
 bool is_valid_file(const boost::filesystem::path& filename);
->>>>>>> a355a4d1
 
 }} // namespace caspar::image