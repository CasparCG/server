--- conflicted
+++ resolved
@@ -113,14 +113,8 @@
     html_client(spl::shared_ptr<core::frame_factory>       frame_factory,
                 const spl::shared_ptr<diagnostics::graph>& graph,
                 core::video_format_desc                    format_desc,
-<<<<<<< HEAD
-                std::wstring                               url,
-                core::monitor::state*                      state
-               )
-=======
                 bool                                       shared_texture_enable,
                 std::wstring                               url)
->>>>>>> 4176a9b1
         : url_(std::move(url))
         , graph_(graph)
         , frame_factory_(std::move(frame_factory))
@@ -466,9 +460,6 @@
         , url_(url)
     {
         html::invoke([&] {
-<<<<<<< HEAD
-            client_ = new html_client(frame_factory, graph_, format_desc, url_, &state_);
-=======
             const bool enable_gpu            = env::properties().get(L"configuration.html.enable-gpu", false);
             bool       shared_texture_enable = false;
 
@@ -477,7 +468,6 @@
 #endif
 
             client_ = new html_client(frame_factory, graph_, format_desc, shared_texture_enable, url_);
->>>>>>> 4176a9b1
 
             CefWindowInfo window_info;
             window_info.width                        = format_desc.square_width;
