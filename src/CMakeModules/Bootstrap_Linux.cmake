--- conflicted
+++ resolved
@@ -21,17 +21,10 @@
 ENDIF ()
 MARK_AS_ADVANCED (CMAKE_INSTALL_PREFIX)
 
-<<<<<<< HEAD
 # if (USE_STATIC_BOOST)
 # 	SET (Boost_USE_STATIC_LIBS ON)
 # endif()
-FIND_PACKAGE (Boost 1.67.0 COMPONENTS system thread chrono filesystem log locale regex date_time coroutine REQUIRED)
-=======
-if (USE_STATIC_BOOST)
-	SET (Boost_USE_STATIC_LIBS ON)
-endif()
 FIND_PACKAGE (Boost 1.67.0 COMPONENTS system thread chrono filesystem log_setup log locale regex date_time coroutine REQUIRED)
->>>>>>> 2cc4b061
 
 if (NOT USE_SYSTEM_FFMPEG)
 	FetchContent_Declare(
@@ -127,13 +120,6 @@
 	ADD_DEFINITIONS (-DBOOST_ALL_DYN_LINK)
 endif()
 
-<<<<<<< HEAD
-# if (USE_SYSTEM_DIAG_FONT)
-    ADD_DEFINITIONS(-DUSE_SYSTEM_DIAG_FONT)
-# endif()
-
-=======
->>>>>>> 2cc4b061
 IF (NOT CMAKE_BUILD_TYPE STREQUAL "Debug")
 	ADD_COMPILE_OPTIONS (-O3) # Needed for precompiled headers to work
 endif()
