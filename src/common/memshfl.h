/*
 * Copyright (c) 2011 Sveriges Television AB <info@casparcg.com>
 *
 * This file is part of CasparCG (www.casparcg.com).
 *
 * CasparCG is free software: you can redistribute it and/or modify
 * it under the terms of the GNU General Public License as published by
 * the Free Software Foundation, either version 3 of the License, or
 * (at your option) any later version.
 *
 * CasparCG is distributed in the hope that it will be useful,
 * but WITHOUT ANY WARRANTY; without even the implied warranty of
 * MERCHANTABILITY or FITNESS FOR A PARTICULAR PURPOSE.  See the
 * GNU General Public License for more details.
 *
 * You should have received a copy of the GNU General Public License
 * along with CasparCG. If not, see <http://www.gnu.org/licenses/>.
 *
 * Author: Robert Nagy, ronag89@gmail.com
 */

#pragma once

#ifdef USE_SIMDE
#define SIMDE_ENABLE_NATIVE_ALIASES
#include <simde/x86/ssse3.h>
#else
#ifdef _MSC_VER
#include <intrin.h>
#include <tbb/scalable_allocator.h>
#else
#include <tmmintrin.h>
#endif
#endif

namespace caspar {

#ifdef _MSC_VER
<<<<<<< HEAD
static std::shared_ptr<void> create_aligned_buffer(size_t size, size_t alignment)
{
    return std::shared_ptr<void>(_aligned_malloc(size, alignment), _aligned_free);
}
#else
static std::shared_ptr<void> create_aligned_buffer(size_t size, size_t alignment)
=======
static std::shared_ptr<void> create_aligned_buffer(size_t size, size_t alignment = 64)
{
    return std::shared_ptr<void>(scalable_aligned_malloc(size, alignment), scalable_aligned_free);
}
#else
static std::shared_ptr<void> create_aligned_buffer(size_t size, size_t alignment = 64)
>>>>>>> 895a5a04
{
    return std::shared_ptr<void>(aligned_alloc(alignment, size), free);
}
#endif

static void* aligned_memshfl(void* dest, const void* source, size_t count, int m1, int m2, int m3, int m4)
{
    __m128i*       dest128   = reinterpret_cast<__m128i*>(dest);
    const __m128i* source128 = reinterpret_cast<const __m128i*>(source);

    count /= 16; // 128 bit

    const __m128i mask128 = _mm_set_epi32(m1, m2, m3, m4);
    for (size_t n = 0; n < count / 4; ++n) {
        __m128i xmm0 = _mm_load_si128(source128++);
        __m128i xmm1 = _mm_load_si128(source128++);
        __m128i xmm2 = _mm_load_si128(source128++);
        __m128i xmm3 = _mm_load_si128(source128++);

        _mm_stream_si128(dest128++, _mm_shuffle_epi8(xmm0, mask128));
        _mm_stream_si128(dest128++, _mm_shuffle_epi8(xmm1, mask128));
        _mm_stream_si128(dest128++, _mm_shuffle_epi8(xmm2, mask128));
        _mm_stream_si128(dest128++, _mm_shuffle_epi8(xmm3, mask128));
    }
    return dest;
}

} // namespace caspar<|MERGE_RESOLUTION|>--- conflicted
+++ resolved
@@ -36,21 +36,12 @@
 namespace caspar {
 
 #ifdef _MSC_VER
-<<<<<<< HEAD
 static std::shared_ptr<void> create_aligned_buffer(size_t size, size_t alignment)
 {
     return std::shared_ptr<void>(_aligned_malloc(size, alignment), _aligned_free);
 }
 #else
 static std::shared_ptr<void> create_aligned_buffer(size_t size, size_t alignment)
-=======
-static std::shared_ptr<void> create_aligned_buffer(size_t size, size_t alignment = 64)
-{
-    return std::shared_ptr<void>(scalable_aligned_malloc(size, alignment), scalable_aligned_free);
-}
-#else
-static std::shared_ptr<void> create_aligned_buffer(size_t size, size_t alignment = 64)
->>>>>>> 895a5a04
 {
     return std::shared_ptr<void>(aligned_alloc(alignment, size), free);
 }
