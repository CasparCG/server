<?xml version="1.0" encoding="utf-8"?>
<configuration>
  <paths>
    <media-path>media/</media-path>
    <log-path>log/</log-path>
    <data-path>data/</data-path>
    <template-path>template/</template-path>
    <font-path>font/</font-path>
  </paths>
  <lock-clear-phrase>secret</lock-clear-phrase>
  <channels>
    <channel>
      <video-mode>720p5000</video-mode>
      <consumers>
        <screen/>
        <system-audio/>
      </consumers>
    </channel>
  </channels>
  <controllers>
    <tcp>
      <port>5250</port>
      <protocol>AMCP</protocol>
    </tcp>
  </controllers>
  <amcp>
    <media-server>
      <host>localhost</host>
      <port>8000</port>
    </media-server>
  </amcp>
</configuration>

<!--
<log-level> info  [trace|debug|info|warning|error|fatal]</log-level>
<template-hosts>
    <template-host>
        <video-mode />
        <filename />
        <width />
        <height />
    </template-host>
</template-hosts>
<flash>
    <buffer-depth>auto [auto|1..]</buffer-depth>
</flash>
<html>
    <remote-debugging-port>0 [0|1024-65535]</remote-debugging-port>
    <enable-gpu> false [true|false]</enable-gpu>
</html>
<channels>
    <channel>
        <video-mode>PAL [PAL|NTSC|576p2500|720p2398|720p2400|720p2500|720p5000|720p2997|720p5994|720p3000|720p6000|1080p2398|1080p2400|1080i5000|1080i5994|1080i6000|1080p2500|1080p2997|1080p3000|1080p5000|1080p5994|1080p6000|1556p2398|1556p2400|1556p2500|dci1080p2398|dci1080p2400|dci1080p2500|2160p2398|2160p2400|2160p2500|2160p2997|2160p3000|2160p5000|2160p5994|2160p6000|dci2160p2398|dci2160p2400|dci2160p2500] </video-mode>
        <consumers>
            <decklink>
                <device>[1..]</device>
                <key-device>device + 1 [1..]</key-device>
                <embedded-audio>false [true|false]</embedded-audio>
                <latency>normal [normal|low|default]</latency>
                <keyer>external [external|external_separate_device|internal|default]</keyer>
                <key-only>false [true|false]</key-only>
                <buffer-depth>3 [1..]</buffer-depth>
            </decklink>
<<<<<<< HEAD
	    <bluefish>
                <device>[1..]</device>
		        <sdi-stream>1[1..] </sdi-stream>
                <embedded-audio>false [true|false]</embedded-audio>
                <keyer>disabled [external|internal|disabled] (external only supported on channels 1 and 3, using 3 requires 4 out connectors) ( internal only available on devices with a hardware keyer) </keyer>
                <internal-keyer-audio-source> videooutputchannel [videooutputchannel|sdivideoinput] ( only valid when using internal keyer option) </internal-keyer-audio-source>
                <watchdog>2[0..] ( set to 0 to disable the HW watchdog functionality, otherwise this value indicates how many frames to wait after a crash, before enabling the bypass relay's on the card - only works on sdi-stream 1) </watchdog>  
            </bluefish>
=======
>>>>>>> 529f94a7
            <system-audio>
                <channel-layout>stereo [mono|stereo|matrix]</channel-layout>
                <latency>200 [0..]</latency>
            </system-audio>
            <screen>
                <device>1 [1..]</device>
                <aspect-ratio>default [default|4:3|16:9]</aspect-ratio>
                <stretch>fill [none|fill|uniform|uniform_to_fill]</stretch>
                <windowed>true [true|false]</windowed>
                <key-only>false [true|false]</key-only>
                <vsync>false [true|false]</vsync>
                <borderless>false [true|false]</borderless>
            </screen>
            <newtek-ivga></newtek-ivga>
            <ffmpeg>
                <path>[file|url]</path>
                <args>[most ffmpeg arguments related to filtering and output codecs]</args>
            </ffmpeg>
        </consumers>
    </channel>
</channels>
<osc>
  <default-port>6250</default-port>
  <disable-send-to-amcp-clients>false [true|false]</disable-send-to-amcp-clients>
  <predefined-clients>
    <predefined-client>
      <address>127.0.0.1</address>
      <port>5253</port>
    </predefined-client>
  </predefined-clients>
</osc>
-->
<|MERGE_RESOLUTION|>--- conflicted
+++ resolved
@@ -1,106 +1,103 @@
-<?xml version="1.0" encoding="utf-8"?>
-<configuration>
-  <paths>
-    <media-path>media/</media-path>
-    <log-path>log/</log-path>
-    <data-path>data/</data-path>
-    <template-path>template/</template-path>
-    <font-path>font/</font-path>
-  </paths>
-  <lock-clear-phrase>secret</lock-clear-phrase>
-  <channels>
-    <channel>
-      <video-mode>720p5000</video-mode>
-      <consumers>
-        <screen/>
-        <system-audio/>
-      </consumers>
-    </channel>
-  </channels>
-  <controllers>
-    <tcp>
-      <port>5250</port>
-      <protocol>AMCP</protocol>
-    </tcp>
-  </controllers>
-  <amcp>
-    <media-server>
-      <host>localhost</host>
-      <port>8000</port>
-    </media-server>
-  </amcp>
-</configuration>
-
-<!--
-<log-level> info  [trace|debug|info|warning|error|fatal]</log-level>
-<template-hosts>
-    <template-host>
-        <video-mode />
-        <filename />
-        <width />
-        <height />
-    </template-host>
-</template-hosts>
-<flash>
-    <buffer-depth>auto [auto|1..]</buffer-depth>
-</flash>
-<html>
-    <remote-debugging-port>0 [0|1024-65535]</remote-debugging-port>
-    <enable-gpu> false [true|false]</enable-gpu>
-</html>
-<channels>
-    <channel>
-        <video-mode>PAL [PAL|NTSC|576p2500|720p2398|720p2400|720p2500|720p5000|720p2997|720p5994|720p3000|720p6000|1080p2398|1080p2400|1080i5000|1080i5994|1080i6000|1080p2500|1080p2997|1080p3000|1080p5000|1080p5994|1080p6000|1556p2398|1556p2400|1556p2500|dci1080p2398|dci1080p2400|dci1080p2500|2160p2398|2160p2400|2160p2500|2160p2997|2160p3000|2160p5000|2160p5994|2160p6000|dci2160p2398|dci2160p2400|dci2160p2500] </video-mode>
-        <consumers>
-            <decklink>
-                <device>[1..]</device>
-                <key-device>device + 1 [1..]</key-device>
-                <embedded-audio>false [true|false]</embedded-audio>
-                <latency>normal [normal|low|default]</latency>
-                <keyer>external [external|external_separate_device|internal|default]</keyer>
-                <key-only>false [true|false]</key-only>
-                <buffer-depth>3 [1..]</buffer-depth>
-            </decklink>
-<<<<<<< HEAD
-	    <bluefish>
-                <device>[1..]</device>
-		        <sdi-stream>1[1..] </sdi-stream>
-                <embedded-audio>false [true|false]</embedded-audio>
-                <keyer>disabled [external|internal|disabled] (external only supported on channels 1 and 3, using 3 requires 4 out connectors) ( internal only available on devices with a hardware keyer) </keyer>
-                <internal-keyer-audio-source> videooutputchannel [videooutputchannel|sdivideoinput] ( only valid when using internal keyer option) </internal-keyer-audio-source>
-                <watchdog>2[0..] ( set to 0 to disable the HW watchdog functionality, otherwise this value indicates how many frames to wait after a crash, before enabling the bypass relay's on the card - only works on sdi-stream 1) </watchdog>  
-            </bluefish>
-=======
->>>>>>> 529f94a7
-            <system-audio>
-                <channel-layout>stereo [mono|stereo|matrix]</channel-layout>
-                <latency>200 [0..]</latency>
-            </system-audio>
-            <screen>
-                <device>1 [1..]</device>
-                <aspect-ratio>default [default|4:3|16:9]</aspect-ratio>
-                <stretch>fill [none|fill|uniform|uniform_to_fill]</stretch>
-                <windowed>true [true|false]</windowed>
-                <key-only>false [true|false]</key-only>
-                <vsync>false [true|false]</vsync>
-                <borderless>false [true|false]</borderless>
-            </screen>
-            <newtek-ivga></newtek-ivga>
-            <ffmpeg>
-                <path>[file|url]</path>
-                <args>[most ffmpeg arguments related to filtering and output codecs]</args>
-            </ffmpeg>
-        </consumers>
-    </channel>
-</channels>
-<osc>
-  <default-port>6250</default-port>
-  <disable-send-to-amcp-clients>false [true|false]</disable-send-to-amcp-clients>
-  <predefined-clients>
-    <predefined-client>
-      <address>127.0.0.1</address>
-      <port>5253</port>
-    </predefined-client>
-  </predefined-clients>
-</osc>
--->
+<?xml version="1.0" encoding="utf-8"?>
+<configuration>
+  <paths>
+    <media-path>media/</media-path>
+    <log-path>log/</log-path>
+    <data-path>data/</data-path>
+    <template-path>template/</template-path>
+    <font-path>font/</font-path>
+  </paths>
+  <lock-clear-phrase>secret</lock-clear-phrase>
+  <channels>
+    <channel>
+      <video-mode>720p5000</video-mode>
+      <consumers>
+        <screen/>
+        <system-audio/>
+      </consumers>
+    </channel>
+  </channels>
+  <controllers>
+    <tcp>
+      <port>5250</port>
+      <protocol>AMCP</protocol>
+    </tcp>
+  </controllers>
+  <amcp>
+    <media-server>
+      <host>localhost</host>
+      <port>8000</port>
+    </media-server>
+  </amcp>
+</configuration>
+
+<!--
+<log-level> info  [trace|debug|info|warning|error|fatal]</log-level>
+<template-hosts>
+    <template-host>
+        <video-mode />
+        <filename />
+        <width />
+        <height />
+    </template-host>
+</template-hosts>
+<flash>
+    <buffer-depth>auto [auto|1..]</buffer-depth>
+</flash>
+<html>
+    <remote-debugging-port>0 [0|1024-65535]</remote-debugging-port>
+    <enable-gpu> false [true|false]</enable-gpu>
+</html>
+<channels>
+    <channel>
+        <video-mode>PAL [PAL|NTSC|576p2500|720p2398|720p2400|720p2500|720p5000|720p2997|720p5994|720p3000|720p6000|1080p2398|1080p2400|1080i5000|1080i5994|1080i6000|1080p2500|1080p2997|1080p3000|1080p5000|1080p5994|1080p6000|1556p2398|1556p2400|1556p2500|dci1080p2398|dci1080p2400|dci1080p2500|2160p2398|2160p2400|2160p2500|2160p2997|2160p3000|2160p5000|2160p5994|2160p6000|dci2160p2398|dci2160p2400|dci2160p2500] </video-mode>
+        <consumers>
+            <decklink>
+                <device>[1..]</device>
+                <key-device>device + 1 [1..]</key-device>
+                <embedded-audio>false [true|false]</embedded-audio>
+                <latency>normal [normal|low|default]</latency>
+                <keyer>external [external|external_separate_device|internal|default]</keyer>
+                <key-only>false [true|false]</key-only>
+                <buffer-depth>3 [1..]</buffer-depth>
+            </decklink>
+      	    <bluefish>
+                <device>[1..]</device>
+		            <sdi-stream>1[1..] </sdi-stream>
+                <embedded-audio>false [true|false]</embedded-audio>
+                <keyer>disabled [external|internal|disabled] (external only supported on channels 1 and 3, using 3 requires 4 out connectors) ( internal only available on devices with a hardware keyer) </keyer>
+                <internal-keyer-audio-source> videooutputchannel [videooutputchannel|sdivideoinput] ( only valid when using internal keyer option) </internal-keyer-audio-source>
+                <watchdog>2[0..] ( set to 0 to disable the HW watchdog functionality, otherwise this value indicates how many frames to wait after a crash, before enabling the bypass relay's on the card - only works on sdi-stream 1) </watchdog>  
+            </bluefish>
+            <system-audio>
+                <channel-layout>stereo [mono|stereo|matrix]</channel-layout>
+                <latency>200 [0..]</latency>
+            </system-audio>
+            <screen>
+                <device>1 [1..]</device>
+                <aspect-ratio>default [default|4:3|16:9]</aspect-ratio>
+                <stretch>fill [none|fill|uniform|uniform_to_fill]</stretch>
+                <windowed>true [true|false]</windowed>
+                <key-only>false [true|false]</key-only>
+                <vsync>false [true|false]</vsync>
+                <borderless>false [true|false]</borderless>
+            </screen>
+            <newtek-ivga></newtek-ivga>
+            <ffmpeg>
+                <path>[file|url]</path>
+                <args>[most ffmpeg arguments related to filtering and output codecs]</args>
+            </ffmpeg>
+        </consumers>
+    </channel>
+</channels>
+<osc>
+  <default-port>6250</default-port>
+  <disable-send-to-amcp-clients>false [true|false]</disable-send-to-amcp-clients>
+  <predefined-clients>
+    <predefined-client>
+      <address>127.0.0.1</address>
+      <port>5253</port>
+    </predefined-client>
+  </predefined-clients>
+</osc>
+-->