/*
 * Copyright (c) 2011 Sveriges Television AB <info@casparcg.com>
 *
 * This file is part of CasparCG (www.casparcg.com).
 *
 * CasparCG is free software: you can redistribute it and/or modify
 * it under the terms of the GNU General Public License as published by
 * the Free Software Foundation, either version 3 of the License, or
 * (at your option) any later version.
 *
 * CasparCG is distributed in the hope that it will be useful,
 * but WITHOUT ANY WARRANTY; without even the implied warranty of
 * MERCHANTABILITY or FITNESS FOR A PARTICULAR PURPOSE.  See the
 * GNU General Public License for more details.
 *
 * You should have received a copy of the GNU General Public License
 * along with CasparCG. If not, see <http://www.gnu.org/licenses/>.
 *
 * Author: Robert Nagy, ronag89@gmail.com
 */
#include "included_modules.h"

#include "server.h"

#include <accelerator/accelerator.h>

#include <common/bit_depth.h>
#include <common/env.h>
#include <common/except.h>
#include <common/memory.h>
#include <common/ptree.h>
#include <common/utf.h>

#include <core/consumer/output.h>
#include <core/diagnostics/call_context.h>
#include <core/diagnostics/osd_graph.h>
#include <core/frame/pixel_format.h>
#include <core/mixer/image/image_mixer.h>
#include <core/producer/cg_proxy.h>
#include <core/producer/color/color_producer.h>
#include <core/producer/frame_producer.h>
#include <core/video_channel.h>
#include <core/video_format.h>

#include <modules/image/consumer/image_consumer.h>

#include <protocol/amcp/AMCPCommandsImpl.h>
#include <protocol/amcp/AMCPProtocolStrategy.h>
#include <protocol/amcp/amcp_command_repository.h>
#include <protocol/amcp/amcp_shared.h>
#include <protocol/osc/client.h>
#include <protocol/util/AsyncEventServer.h>
#include <protocol/util/strategy_adapters.h>
#include <protocol/util/tokenize.h>
#include <protocol/util/websocket_monitor_client.h>
#include <protocol/util/websocket_monitor_server.h>
#include <protocol/util/websocket_server.h>

#include <boost/algorithm/string.hpp>
#include <boost/asio.hpp>
#include <boost/format.hpp>
#include <boost/property_tree/ptree.hpp>

#include <thread>
#include <utility>

namespace caspar {
using namespace core;
using namespace protocol;

std::shared_ptr<boost::asio::io_context> create_io_context_with_running_service()
{
    auto io_context = std::make_shared<boost::asio::io_context>();
    // To keep the io_context::run() running although no pending async
    // operations are posted.
    auto work      = std::make_shared<boost::asio::executor_work_guard<boost::asio::io_context::executor_type>>(boost::asio::make_work_guard(*io_context));
    auto weak_work = std::weak_ptr<boost::asio::executor_work_guard<boost::asio::io_context::executor_type>>(work);
    auto thread    = std::make_shared<std::thread>([io_context, weak_work] {
        while (auto strong = weak_work.lock()) {
            try {
                io_context->run();
            } catch (...) {
                CASPAR_LOG_CURRENT_EXCEPTION();
            }
        }

        CASPAR_LOG(info) << "[asio] Global io_context uninitialized.";
    });

    return std::shared_ptr<boost::asio::io_context>(io_context.get(), [io_context, work, thread](void*) mutable {
        CASPAR_LOG(info) << "[asio] Shutting down global io_context.";
        work.reset();
        io_context->stop();
        if (thread->get_id() != std::this_thread::get_id())
            thread->join();
        else
            thread->detach();
    });
}

struct server::impl
{
<<<<<<< HEAD
    std::shared_ptr<boost::asio::io_service>                       io_service_ = create_running_io_service();
    video_format_repository                                        video_format_repository_;
    accelerator::accelerator                                       accelerator_;
    std::shared_ptr<amcp::amcp_command_repository>                 amcp_command_repo_;
    std::shared_ptr<amcp::amcp_command_repository_wrapper>         amcp_command_repo_wrapper_;
    std::shared_ptr<amcp::command_context_factory>                 amcp_context_factory_;
    std::vector<spl::shared_ptr<IO::AsyncEventServer>>             async_servers_;
    std::shared_ptr<IO::AsyncEventServer>                          primary_amcp_server_;
    std::shared_ptr<IO::websocket_server>                          websocket_server_;
    std::shared_ptr<protocol::websocket::websocket_monitor_client> websocket_monitor_client_;
    std::shared_ptr<protocol::websocket::websocket_monitor_server> websocket_monitor_server_;
    std::shared_ptr<osc::client>       osc_client_ = std::make_shared<osc::client>(io_service_);
    std::vector<std::shared_ptr<void>> predefined_osc_subscriptions_;
=======
    std::shared_ptr<boost::asio::io_context>               io_context_ = create_io_context_with_running_service();
    video_format_repository                                video_format_repository_;
    accelerator::accelerator                               accelerator_;
    std::shared_ptr<amcp::amcp_command_repository>         amcp_command_repo_;
    std::shared_ptr<amcp::amcp_command_repository_wrapper> amcp_command_repo_wrapper_;
    std::shared_ptr<amcp::command_context_factory>         amcp_context_factory_;
    std::vector<spl::shared_ptr<IO::AsyncEventServer>>     async_servers_;
    std::shared_ptr<IO::AsyncEventServer>                  primary_amcp_server_;
    std::shared_ptr<osc::client>                           osc_client_ = std::make_shared<osc::client>(io_context_);
    std::vector<std::shared_ptr<void>>                     predefined_osc_subscriptions_;
>>>>>>> ffd41657
    spl::shared_ptr<std::vector<protocol::amcp::channel_context>> channels_;
    spl::shared_ptr<core::cg_producer_registry>                   cg_registry_;
    spl::shared_ptr<core::frame_producer_registry>                producer_registry_;
    spl::shared_ptr<core::frame_consumer_registry>                consumer_registry_;
    std::function<void(bool)>                                     shutdown_server_now_;

    impl(const impl&)            = delete;
    impl& operator=(const impl&) = delete;

    explicit impl(std::function<void(bool)> shutdown_server_now)
        : video_format_repository_()
        , accelerator_(video_format_repository_)
        , producer_registry_(spl::make_shared<core::frame_producer_registry>())
        , consumer_registry_(spl::make_shared<core::frame_consumer_registry>())
        , shutdown_server_now_(std::move(shutdown_server_now))
    {
        caspar::core::diagnostics::osd::register_sink();
    }

    void start()
    {
        setup_video_modes(env::properties());
        CASPAR_LOG(info) << L"Initialized video modes.";

        // Initialize channels first to get the channels vector
        channels_ = spl::make_shared<std::vector<protocol::amcp::channel_context>>();

        setup_amcp_command_repo();
        CASPAR_LOG(info) << L"Initialized command repository.";

        // Create WebSocket monitor client before channels so they can reference it
        websocket_monitor_client_ = std::make_shared<protocol::websocket::websocket_monitor_client>(io_service_);

        auto xml_channels = setup_channels(env::properties());
        CASPAR_LOG(info) << L"Initialized channels.";

        setup_websocket_controllers(env::properties());
        CASPAR_LOG(info) << L"Initialized WebSocket servers.";

        module_dependencies dependencies(
            cg_registry_, producer_registry_, consumer_registry_, amcp_command_repo_wrapper_);
        initialize_modules(dependencies);
        CASPAR_LOG(info) << L"Initialized modules.";

        setup_channel_producers_and_consumers(xml_channels);
        CASPAR_LOG(info) << L"Initialized startup producers.";

        setup_controllers(env::properties());
        CASPAR_LOG(info) << L"Initialized controllers.";

        setup_osc(env::properties());
        CASPAR_LOG(info) << L"Initialized osc.";
    }

    ~impl()
    {
        std::weak_ptr<boost::asio::io_context> weak_io_context = io_context_;
        io_context_.reset();
        predefined_osc_subscriptions_.clear();
        osc_client_.reset();

        amcp_command_repo_wrapper_.reset();
        amcp_command_repo_.reset();
        amcp_context_factory_.reset();

        websocket_monitor_server_.reset();
        websocket_monitor_client_.reset();
        websocket_server_.reset();
        primary_amcp_server_.reset();
        async_servers_.clear();

        destroy_producers_synchronously();
        destroy_consumers_synchronously();
        channels_->clear();

        while (weak_io_context.lock())
            std::this_thread::sleep_for(std::chrono::milliseconds(100));

        uninitialize_modules();
        core::diagnostics::osd::shutdown();
    }

    void setup_video_modes(const boost::property_tree::wptree& pt)
    {
        using boost::property_tree::wptree;

        auto videomodes_config = pt.get_child_optional(L"configuration.video-modes");
        if (videomodes_config) {
            for (auto& xml_channel :
                 pt | witerate_children(L"configuration.video-modes") | welement_context_iteration) {
                ptree_verify_element_name(xml_channel, L"video-mode");

                const std::wstring id = xml_channel.second.get(L"id", L"");
                if (id == L"")
                    CASPAR_THROW_EXCEPTION(user_error() << msg_info(L"Invalid video-mode id: " + id));

                const int width  = xml_channel.second.get<int>(L"width", 0);
                const int height = xml_channel.second.get<int>(L"height", 0);
                if (width == 0 || height == 0)
                    CASPAR_THROW_EXCEPTION(user_error() << msg_info(L"Invalid dimensions: " +
                                                                    boost::lexical_cast<std::wstring>(width) + L"x" +
                                                                    boost::lexical_cast<std::wstring>(height)));

                const int field_count = xml_channel.second.get<int>(L"field-count", 1);
                if (field_count != 1 && field_count != 2)
                    CASPAR_THROW_EXCEPTION(user_error() << msg_info(L"Invalid field-count: " +
                                                                    boost::lexical_cast<std::wstring>(field_count)));

                const int timescale = xml_channel.second.get<int>(L"time-scale", 60000);
                const int duration  = xml_channel.second.get<int>(L"duration", 1000);
                if (timescale == 0 || duration == 0)
                    CASPAR_THROW_EXCEPTION(
                        user_error() << msg_info(L"Invalid framerate: " + boost::lexical_cast<std::wstring>(timescale) +
                                                 L"/" + boost::lexical_cast<std::wstring>(duration)));

                std::vector<int> cadence;
                int              cadence_sum = 0;

                const std::wstring      cadence_str = xml_channel.second.get(L"cadence", L"");
                std::list<std::wstring> cadence_parts;
                boost::split(cadence_parts, cadence_str, boost::is_any_of(L", "));

                for (auto& cad : cadence_parts) {
                    if (cad.empty())
                        continue;

                    const int c = std::stoi(cad);
                    cadence.push_back(c);
                    cadence_sum += c;
                }

                if (cadence.empty()) {
                    // Attempt to calculate in the cadence for integer formats
                    const int c = static_cast<int>(48000 / (static_cast<double>(timescale) / duration) + 0.5);
                    cadence.push_back(c);
                    cadence_sum += c;
                }

                if (cadence_sum * timescale != 48000 * duration * cadence.size()) {
                    auto samples_per_second =
                        static_cast<double>(cadence_sum * timescale) / (duration * cadence.size());
                    CASPAR_THROW_EXCEPTION(user_error() << msg_info(L"Incorrect cadence in video-mode " + id +
                                                                    L". Got " + std::to_wstring(samples_per_second) +
                                                                    L" samples per second, expected 48000"));
                }

                const auto new_format = video_format_desc(
                    video_format::custom, field_count, width, height, width, height, timescale, duration, id, cadence);

                const auto existing = video_format_repository_.find(id);
                if (existing.format != video_format::invalid)
                    CASPAR_THROW_EXCEPTION(user_error() << msg_info(L"Video-mode already exists: " + id));

                video_format_repository_.store(new_format);
            }
        }
    }

    std::vector<boost::property_tree::wptree> setup_channels(const boost::property_tree::wptree& pt)
    {
        using boost::property_tree::wptree;

        std::vector<wptree> xml_channels;

        for (auto& xml_channel : pt | witerate_children(L"configuration.channels") | welement_context_iteration) {
            xml_channels.push_back(xml_channel.second);
            ptree_verify_element_name(xml_channel, L"channel");

            auto format_desc_str = xml_channel.second.get(L"video-mode", L"PAL");
            auto format_desc     = video_format_repository_.find(format_desc_str);
            auto color_depth     = xml_channel.second.get<unsigned char>(L"color-depth", 8);
            if (color_depth != 8 && color_depth != 16)
                CASPAR_THROW_EXCEPTION(user_error()
                                       << msg_info(L"Invalid color-depth: " + std::to_wstring(color_depth)));

            auto color_space_str = boost::to_lower_copy(xml_channel.second.get(L"color-space", L"bt709"));
            if (color_space_str != L"bt709" && color_space_str != L"bt2020")
                CASPAR_THROW_EXCEPTION(user_error() << msg_info(L"Invalid color-space, must be bt709 or bt2020"));

            if (format_desc.format == video_format::invalid)
                CASPAR_THROW_EXCEPTION(user_error() << msg_info(L"Invalid video-mode: " + format_desc_str));

            auto weak_client = std::weak_ptr<osc::client>(osc_client_);
            auto channel_id  = static_cast<int>(channels_->size() + 1);
            auto depth       = color_depth == 16 ? common::bit_depth::bit16 : common::bit_depth::bit8;
            auto default_color_space =
                color_space_str == L"bt2020" ? core::color_space::bt2020 : core::color_space::bt709;
            auto weak_websocket_monitor_client =
                std::weak_ptr<protocol::websocket::websocket_monitor_client>(websocket_monitor_client_);
            auto channel = spl::make_shared<video_channel>(
                channel_id,
                format_desc,
                default_color_space,
                accelerator_.create_image_mixer(channel_id, depth),
                [channel_id, weak_client, weak_websocket_monitor_client](core::monitor::state channel_state) {
                    monitor::state state;
                    state[""]["channel"][channel_id] = channel_state;

                    // Send to OSC client
                    auto client = weak_client.lock();
                    if (client) {
                        client->send(std::move(state));
                    }

                    // Send to WebSocket monitor clients
                    auto websocket_monitor_client = weak_websocket_monitor_client.lock();
                    if (websocket_monitor_client) {
                        websocket_monitor_client->send(state);
                    }
                });

            const std::wstring lifecycle_key = L"lock" + std::to_wstring(channel_id);
            channels_->emplace_back(channel, channel->stage(), lifecycle_key);
        }

        return xml_channels;
    }

    void setup_osc(const boost::property_tree::wptree& pt)
    {
        using boost::property_tree::wptree;
        using namespace boost::asio::ip;

        auto default_port                 = pt.get<unsigned short>(L"configuration.osc.default-port", 6250);
        auto disable_send_to_amcp_clients = pt.get(L"configuration.osc.disable-send-to-amcp-clients", false);
        auto predefined_clients           = pt.get_child_optional(L"configuration.osc.predefined-clients");

        if (predefined_clients) {
            for (auto& predefined_client :
                 pt | witerate_children(L"configuration.osc.predefined-clients") | welement_context_iteration) {
                ptree_verify_element_name(predefined_client, L"predefined-client");

                const auto address = ptree_get<std::wstring>(predefined_client.second, L"address");
                const auto port    = ptree_get<unsigned short>(predefined_client.second, L"port");

                boost::system::error_code ec;
                auto                      ipaddr = make_address_v4(u8(address), ec);
                if (!ec)
                    predefined_osc_subscriptions_.push_back(
                        osc_client_->get_subscription_token(udp::endpoint(ipaddr, port)));
                else
                    CASPAR_LOG(warning) << "Invalid OSC client. Must be valid ipv4 address: " << address;
            }
        }

        if (!disable_send_to_amcp_clients && primary_amcp_server_)
            primary_amcp_server_->add_client_lifecycle_object_factory(
                [=](const std::string& ipv4_address) -> std::pair<std::wstring, std::shared_ptr<void>> {
                    using namespace boost::asio::ip;

                    return std::make_pair(std::wstring(L"osc_subscribe"),
                                          osc_client_->get_subscription_token(
                                              udp::endpoint(make_address_v4(ipv4_address), default_port)));
                });
    }

    void setup_channel_producers_and_consumers(const std::vector<boost::property_tree::wptree>& xml_channels)
    {
        auto console_client = spl::make_shared<IO::ConsoleClientInfo>();

        std::vector<spl::shared_ptr<core::video_channel>> channels_vec;
        for (auto& cc : *channels_) {
            channels_vec.emplace_back(cc.raw_channel);
        }

        for (auto& channel : *channels_) {
            core::diagnostics::scoped_call_context save;
            core::diagnostics::call_context::for_thread().video_channel = channel.raw_channel->index();

            auto xml_channel = xml_channels.at(channel.raw_channel->index() - 1);

            // Consumers
            if (xml_channel.get_child_optional(L"consumers")) {
                for (auto& xml_consumer : xml_channel | witerate_children(L"consumers") | welement_context_iteration) {
                    auto name = xml_consumer.first;

                    try {
                        if (name != L"<xmlcomment>")
                            channel.raw_channel->output().add(
                                consumer_registry_->create_consumer(name,
                                                                    xml_consumer.second,
                                                                    video_format_repository_,
                                                                    channels_vec,
                                                                    channel.raw_channel->get_consumer_channel_info()));
                    } catch (...) {
                        CASPAR_LOG_CURRENT_EXCEPTION();
                    }
                }
            }

            // Producers
            if (xml_channel.get_child_optional(L"producers")) {
                for (auto& xml_producer : xml_channel | witerate_children(L"producers") | welement_context_iteration) {
                    ptree_verify_element_name(xml_producer, L"producer");

                    const std::wstring command = xml_producer.second.get_value(L"");
                    const auto         attrs   = xml_producer.second.get_child(L"<xmlattr>");
                    const int          id      = attrs.get(L"id", -1);

                    try {
                        std::list<std::wstring> tokens{
                            L"PLAY", (boost::wformat(L"%i-%i") % channel.raw_channel->index() % id).str()};
                        IO::tokenize(command, tokens);
                        auto cmd = amcp_command_repo_->parse_command(console_client, tokens, L"");

                        if (cmd) {
                            std::wstring res = cmd->Execute(channels_).get();
                            console_client->send(std::move(res), false);
                        }
                    } catch (const user_error&) {
                        CASPAR_LOG(error) << "Failed to parse command: " << command;
                    } catch (...) {
                        CASPAR_LOG_CURRENT_EXCEPTION();
                    }
                }
            }
        }
    }

    void setup_amcp_command_repo()
    {
        amcp_command_repo_ = std::make_shared<amcp::amcp_command_repository>(channels_);

        auto ogl_device = accelerator_.get_device();
        auto ctx        = std::make_shared<amcp::amcp_command_static_context>(
            video_format_repository_,
            cg_registry_,
            producer_registry_,
            consumer_registry_,
            amcp_command_repo_,
            shutdown_server_now_,
            u8(caspar::env::properties().get(L"configuration.amcp.media-server.host", L"127.0.0.1")),
            u8(caspar::env::properties().get(L"configuration.amcp.media-server.port", L"8000")),
            ogl_device,
            spl::make_shared_ptr(osc_client_));

        amcp_context_factory_ = std::make_shared<amcp::command_context_factory>(ctx);

        amcp_command_repo_wrapper_ =
            std::make_shared<amcp::amcp_command_repository_wrapper>(amcp_command_repo_, amcp_context_factory_);

        amcp::register_commands(amcp_command_repo_wrapper_);
    }

    void setup_controllers(const boost::property_tree::wptree& pt)
    {
        using boost::property_tree::wptree;
        for (auto& xml_controller : pt | witerate_children(L"configuration.controllers") | welement_context_iteration) {
            auto name     = xml_controller.first;
            auto protocol = ptree_get<std::wstring>(xml_controller.second, L"protocol");

            if (name == L"tcp") {
                auto port = ptree_get<unsigned int>(xml_controller.second, L"port");

                try {
                    auto asyncbootstrapper = spl::make_shared<IO::AsyncEventServer>(
                        io_context_,
                        create_protocol(protocol, L"TCP Port " + std::to_wstring(port)),
                        static_cast<short>(port));
                    async_servers_.push_back(asyncbootstrapper);

                    if (!primary_amcp_server_ && boost::iequals(protocol, L"AMCP"))
                        primary_amcp_server_ = asyncbootstrapper;
                } catch (...) {
                    CASPAR_LOG(fatal) << L"Failed to setup " << protocol << L" controller on port "
                                      << boost::lexical_cast<std::wstring>(port) << L". It is likely already in use";
                    throw;
                    // CASPAR_LOG_CURRENT_EXCEPTION();
                }
            } else
                CASPAR_LOG(warning) << "Invalid controller: " << name;
        }
    }

    void setup_websocket_controllers(const boost::property_tree::wptree& pt)
    {
        using boost::property_tree::wptree;

        auto websocket_config = pt.get_child_optional(L"configuration.websocket");
        if (!websocket_config) {
            CASPAR_LOG(info) << L"WebSocket configuration not found, skipping WebSocket servers";
            return;
        }

        try {
            auto amcp_port    = websocket_config->get<uint16_t>(L"amcp-port", 5251);
            auto monitor_port = websocket_config->get<uint16_t>(L"monitor-port", 5252);

            // Create WebSocket monitor server (client already created earlier)
            websocket_monitor_server_ = std::make_shared<protocol::websocket::websocket_monitor_server>(
                io_service_, websocket_monitor_client_, monitor_port);

            // Start the WebSocket monitor server
            websocket_monitor_server_->start();

            // Create AMCP WebSocket server (without monitor functionality)
            websocket_server_ = std::make_shared<IO::websocket_server>(
                io_service_,
                amcp::create_wchar_amcp_strategy_factory(L"WebSocket", spl::make_shared_ptr(amcp_command_repo_)),
                amcp_port);

            // Start the AMCP websocket server
            websocket_server_->start();

            // Add OSC lifecycle factory for WebSocket AMCP clients
            auto default_port = pt.get<unsigned short>(L"configuration.osc.default-port", 6250);
            websocket_server_->add_client_lifecycle_object_factory(
                [=](const std::string& ipv4_address) -> std::pair<std::wstring, std::shared_ptr<void>> {
                    using namespace boost::asio::ip;
                    return std::make_pair(std::wstring(L"osc_subscribe"),
                                          osc_client_->get_subscription_token(
                                              udp::endpoint(address_v4::from_string(ipv4_address), default_port)));
                });

            CASPAR_LOG(info) << L"Started WebSocket servers on ports " << amcp_port << L" (AMCP) and " << monitor_port
                             << L" (Monitor with delta updates)";
        } catch (const std::exception& e) {
            CASPAR_LOG(error) << L"Failed to setup WebSocket controllers: " << u16(e.what());
            // Don't throw - WebSocket is optional
        }
    }

    IO::protocol_strategy_factory<char>::ptr create_protocol(const std::wstring& name,
                                                             const std::wstring& port_description) const
    {
        using namespace IO;

        if (boost::iequals(name, L"AMCP"))
            return amcp::create_char_amcp_strategy_factory(port_description, spl::make_shared_ptr(amcp_command_repo_));

        CASPAR_THROW_EXCEPTION(user_error() << msg_info(L"Invalid protocol: " + name));
    }
};

server::server(std::function<void(bool)> shutdown_server_now)
    : impl_(new impl(std::move(shutdown_server_now)))
{
}
void                                                     server::start() { impl_->start(); }
spl::shared_ptr<protocol::amcp::amcp_command_repository> server::get_amcp_command_repository() const
{
    return spl::make_shared_ptr(impl_->amcp_command_repo_);
}

} // namespace caspar<|MERGE_RESOLUTION|>--- conflicted
+++ resolved
@@ -73,7 +73,8 @@
     auto io_context = std::make_shared<boost::asio::io_context>();
     // To keep the io_context::run() running although no pending async
     // operations are posted.
-    auto work      = std::make_shared<boost::asio::executor_work_guard<boost::asio::io_context::executor_type>>(boost::asio::make_work_guard(*io_context));
+    auto work = std::make_shared<boost::asio::executor_work_guard<boost::asio::io_context::executor_type>>(
+        boost::asio::make_work_guard(*io_context));
     auto weak_work = std::weak_ptr<boost::asio::executor_work_guard<boost::asio::io_context::executor_type>>(work);
     auto thread    = std::make_shared<std::thread>([io_context, weak_work] {
         while (auto strong = weak_work.lock()) {
@@ -100,21 +101,6 @@
 
 struct server::impl
 {
-<<<<<<< HEAD
-    std::shared_ptr<boost::asio::io_service>                       io_service_ = create_running_io_service();
-    video_format_repository                                        video_format_repository_;
-    accelerator::accelerator                                       accelerator_;
-    std::shared_ptr<amcp::amcp_command_repository>                 amcp_command_repo_;
-    std::shared_ptr<amcp::amcp_command_repository_wrapper>         amcp_command_repo_wrapper_;
-    std::shared_ptr<amcp::command_context_factory>                 amcp_context_factory_;
-    std::vector<spl::shared_ptr<IO::AsyncEventServer>>             async_servers_;
-    std::shared_ptr<IO::AsyncEventServer>                          primary_amcp_server_;
-    std::shared_ptr<IO::websocket_server>                          websocket_server_;
-    std::shared_ptr<protocol::websocket::websocket_monitor_client> websocket_monitor_client_;
-    std::shared_ptr<protocol::websocket::websocket_monitor_server> websocket_monitor_server_;
-    std::shared_ptr<osc::client>       osc_client_ = std::make_shared<osc::client>(io_service_);
-    std::vector<std::shared_ptr<void>> predefined_osc_subscriptions_;
-=======
     std::shared_ptr<boost::asio::io_context>               io_context_ = create_io_context_with_running_service();
     video_format_repository                                video_format_repository_;
     accelerator::accelerator                               accelerator_;
@@ -123,9 +109,11 @@
     std::shared_ptr<amcp::command_context_factory>         amcp_context_factory_;
     std::vector<spl::shared_ptr<IO::AsyncEventServer>>     async_servers_;
     std::shared_ptr<IO::AsyncEventServer>                  primary_amcp_server_;
-    std::shared_ptr<osc::client>                           osc_client_ = std::make_shared<osc::client>(io_context_);
-    std::vector<std::shared_ptr<void>>                     predefined_osc_subscriptions_;
->>>>>>> ffd41657
+    std::shared_ptr<IO::websocket_server>                  websocket_server_;
+    std::shared_ptr<protocol::websocket::websocket_monitor_client> websocket_monitor_client_;
+    std::shared_ptr<protocol::websocket::websocket_monitor_server> websocket_monitor_server_;
+    std::shared_ptr<osc::client>       osc_client_ = std::make_shared<osc::client>(io_context_);
+    std::vector<std::shared_ptr<void>> predefined_osc_subscriptions_;
     spl::shared_ptr<std::vector<protocol::amcp::channel_context>> channels_;
     spl::shared_ptr<core::cg_producer_registry>                   cg_registry_;
     spl::shared_ptr<core::frame_producer_registry>                producer_registry_;
@@ -157,7 +145,7 @@
         CASPAR_LOG(info) << L"Initialized command repository.";
 
         // Create WebSocket monitor client before channels so they can reference it
-        websocket_monitor_client_ = std::make_shared<protocol::websocket::websocket_monitor_client>(io_service_);
+        websocket_monitor_client_ = std::make_shared<protocol::websocket::websocket_monitor_client>(io_context_);
 
         auto xml_channels = setup_channels(env::properties());
         CASPAR_LOG(info) << L"Initialized channels.";
@@ -516,14 +504,14 @@
 
             // Create WebSocket monitor server (client already created earlier)
             websocket_monitor_server_ = std::make_shared<protocol::websocket::websocket_monitor_server>(
-                io_service_, websocket_monitor_client_, monitor_port);
+                io_context_, websocket_monitor_client_, monitor_port);
 
             // Start the WebSocket monitor server
             websocket_monitor_server_->start();
 
             // Create AMCP WebSocket server (without monitor functionality)
             websocket_server_ = std::make_shared<IO::websocket_server>(
-                io_service_,
+                io_context_,
                 amcp::create_wchar_amcp_strategy_factory(L"WebSocket", spl::make_shared_ptr(amcp_command_repo_)),
                 amcp_port);
 
@@ -537,7 +525,7 @@
                     using namespace boost::asio::ip;
                     return std::make_pair(std::wstring(L"osc_subscribe"),
                                           osc_client_->get_subscription_token(
-                                              udp::endpoint(address_v4::from_string(ipv4_address), default_port)));
+                                              udp::endpoint(make_address_v4(ipv4_address), default_port)));
                 });
 
             CASPAR_LOG(info) << L"Started WebSocket servers on ports " << amcp_port << L" (AMCP) and " << monitor_port
