--- conflicted
+++ resolved
@@ -41,10 +41,10 @@
     bgr,
     rgb,
     uyvy,
-    ycbcr10,
-    ycbcra10,
-    ycbcr16,
-    ycbcra16,
+    // ycbcr10,
+    // ycbcra10,
+    // ycbcr16,
+    // ycbcra16,
     count,
     invalid,
 };
@@ -69,24 +69,11 @@
 
         plane() = default;
 
-<<<<<<< HEAD
-        plane(int width, int height, int stride)
-            : plane(width, height, stride, common::bit_depth::bit8)
-        {
-        }
-
-        plane(int width, int height, int stride, common::bit_depth depth)
+        plane(int width, int height, int stride, common::bit_depth depth = common::bit_depth::bit8)
             : linesize(width * stride * common::bytes_per_pixel(depth))
             , width(width)
             , height(height)
             , size(width * height * stride * common::bytes_per_pixel(depth))
-=======
-        plane(int width, int height, int stride, common::bit_depth depth = common::bit_depth::bit8)
-            : linesize(width * stride * (depth == common::bit_depth::bit8 ? 1 : 2))
-            , width(width)
-            , height(height)
-            , size(width * height * stride * (depth == common::bit_depth::bit8 ? 1 : 2))
->>>>>>> 895a5a04
             , stride(stride)
             , depth(depth)
         {
