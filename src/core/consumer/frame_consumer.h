--- conflicted
+++ resolved
@@ -61,27 +61,17 @@
 };
 
 using consumer_factory_t =
-<<<<<<< HEAD
     std::function<spl::shared_ptr<frame_consumer>(const std::vector<std::wstring>&              params,
                                                   const core::video_format_repository&          format_repository,
                                                   const spl::shared_ptr<core::frame_converter>& frame_converter,
-                                                  const std::vector<spl::shared_ptr<core::video_channel>>& channels)>;
+                                                  const std::vector<spl::shared_ptr<core::video_channel>>& channels,
+                                                  common::bit_depth                                        depth)>;
 using preconfigured_consumer_factory_t =
     std::function<spl::shared_ptr<frame_consumer>(const boost::property_tree::wptree&           element,
                                                   const core::video_format_repository&          format_repository,
                                                   const spl::shared_ptr<core::frame_converter>& frame_converter,
-                                                  const std::vector<spl::shared_ptr<core::video_channel>>& channels)>;
-=======
-    std::function<spl::shared_ptr<frame_consumer>(const std::vector<std::wstring>&     params,
-                                                  const core::video_format_repository& format_repository,
                                                   const std::vector<spl::shared_ptr<core::video_channel>>& channels,
                                                   common::bit_depth                                        depth)>;
-using preconfigured_consumer_factory_t =
-    std::function<spl::shared_ptr<frame_consumer>(const boost::property_tree::wptree&  element,
-                                                  const core::video_format_repository& format_repository,
-                                                  const std::vector<spl::shared_ptr<core::video_channel>>& channels,
-                                                  common::bit_depth                                        depth)>;
->>>>>>> 895a5a04
 
 class frame_consumer_registry
 {
@@ -90,29 +80,17 @@
     void register_consumer_factory(const std::wstring& name, const consumer_factory_t& factory);
     void register_preconfigured_consumer_factory(const std::wstring&                     element_name,
                                                  const preconfigured_consumer_factory_t& factory);
-<<<<<<< HEAD
-    spl::shared_ptr<frame_consumer>
-    create_consumer(const std::vector<std::wstring>&                         params,
-                    const core::video_format_repository&                     format_repository,
-                    const spl::shared_ptr<core::frame_converter>&            frame_converter,
-                    const std::vector<spl::shared_ptr<core::video_channel>>& channels) const;
-    spl::shared_ptr<frame_consumer>
-    create_consumer(const std::wstring&                                      element_name,
-                    const boost::property_tree::wptree&                      element,
-                    const core::video_format_repository&                     format_repository,
-                    const spl::shared_ptr<core::frame_converter>&            frame_converter,
-                    const std::vector<spl::shared_ptr<core::video_channel>>& channels) const;
-=======
-    spl::shared_ptr<frame_consumer> create_consumer(const std::vector<std::wstring>&     params,
-                                                    const core::video_format_repository& format_repository,
+    spl::shared_ptr<frame_consumer> create_consumer(const std::vector<std::wstring>&              params,
+                                                    const core::video_format_repository&          format_repository,
+                                                    const spl::shared_ptr<core::frame_converter>& frame_converter,
                                                     const std::vector<spl::shared_ptr<core::video_channel>>& channels,
                                                     common::bit_depth depth) const;
-    spl::shared_ptr<frame_consumer> create_consumer(const std::wstring&                  element_name,
-                                                    const boost::property_tree::wptree&  element,
-                                                    const core::video_format_repository& format_repository,
+    spl::shared_ptr<frame_consumer> create_consumer(const std::wstring&                           element_name,
+                                                    const boost::property_tree::wptree&           element,
+                                                    const core::video_format_repository&          format_repository,
+                                                    const spl::shared_ptr<core::frame_converter>& frame_converter,
                                                     const std::vector<spl::shared_ptr<core::video_channel>>& channels,
                                                     common::bit_depth depth) const;
->>>>>>> 895a5a04
 
   private:
     struct impl;
