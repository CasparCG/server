--- conflicted
+++ resolved
@@ -461,7 +461,7 @@
 }
 std::future<std::shared_ptr<frame_producer>> stage::foreground(int index) { return impl_->foreground(index); }
 std::future<std::shared_ptr<frame_producer>> stage::background(int index) { return impl_->background(index); }
-const stage_frames stage::operator()(uint64_t                                     frame_number,
+const stage_frames                           stage::operator()(uint64_t                                     frame_number,
                                      std::vector<int>&                            fetch_background,
                                      std::function<void(int, const layer_frame&)> routesCb)
 {
@@ -480,117 +480,4 @@
     return make_ready_future();
 }
 
-<<<<<<< HEAD
-=======
-// STAGE DELAYED (For batching operations)
-stage_delayed::stage_delayed(std::shared_ptr<stage>& st, int index)
-    : executor_{L"batch stage " + boost::lexical_cast<std::wstring>(index)}
-    , stage_(st)
-{
-    // Start the executor blocked on a future that will complete when we are ready for it to execute
-    executor_.begin_invoke([=]() -> void { waiter_.get_future().get(); });
-}
-
-std::future<std::wstring> stage_delayed::call(int index, const std::vector<std::wstring>& params)
-{
-    return executor_.begin_invoke([=]() -> std::wstring { return stage_->call(index, params).get(); });
-}
-std::future<std::wstring> stage_delayed::callbg(int index, const std::vector<std::wstring>& params)
-{
-    return executor_.begin_invoke([=]() -> std::wstring { return stage_->callbg(index, params).get(); });
-}
-std::future<void> stage_delayed::apply_transforms(const std::vector<stage_delayed::transform_tuple_t>& transforms)
-{
-    return executor_.begin_invoke([=]() { return stage_->apply_transforms(transforms).get(); });
-}
-std::future<void>
-stage_delayed::apply_transform(int                                                                index,
-                               const std::function<core::frame_transform(core::frame_transform)>& transform,
-                               unsigned int                                                       mix_duration,
-                               const tweener&                                                     tween)
-{
-    return executor_.begin_invoke(
-        [=]() { return stage_->apply_transform(index, transform, mix_duration, tween).get(); });
-}
-std::future<void> stage_delayed::clear_transforms(int index)
-{
-    return executor_.begin_invoke([=]() { return stage_->clear_transforms(index).get(); });
-}
-std::future<void> stage_delayed::clear_transforms()
-{
-    return executor_.begin_invoke([=]() { return stage_->clear_transforms().get(); });
-}
-std::future<frame_transform> stage_delayed::get_current_transform(int index)
-{
-    return executor_.begin_invoke([=]() { return stage_->get_current_transform(index).get(); });
-}
-std::future<void>
-stage_delayed::load(int index, const spl::shared_ptr<frame_producer>& producer, bool preview, bool auto_play)
-{
-    return executor_.begin_invoke([=]() { return stage_->load(index, producer, preview, auto_play).get(); });
-}
-std::future<void> stage_delayed::preview(int index)
-{
-    return executor_.begin_invoke([=]() { return stage_->preview(index).get(); });
-}
-std::future<void> stage_delayed::pause(int index)
-{
-    return executor_.begin_invoke([=]() { return stage_->pause(index).get(); });
-}
-std::future<void> stage_delayed::resume(int index)
-{
-    return executor_.begin_invoke([=]() { return stage_->resume(index).get(); });
-}
-std::future<void> stage_delayed::play(int index)
-{
-    return executor_.begin_invoke([=]() { return stage_->play(index).get(); });
-}
-std::future<void> stage_delayed::stop(int index)
-{
-    return executor_.begin_invoke([=]() { return stage_->stop(index).get(); });
-}
-std::future<void> stage_delayed::clear(int index)
-{
-    return executor_.begin_invoke([=]() { return stage_->clear(index).get(); });
-}
-std::future<void> stage_delayed::clear()
-{
-    return executor_.begin_invoke([=]() { return stage_->clear().get(); });
-}
-std::future<void> stage_delayed::swap_layers(const std::shared_ptr<stage_base>& other, bool swap_transforms)
-{
-    const auto other2 = std::static_pointer_cast<stage_delayed>(other);
-    return executor_.begin_invoke([=]() { return stage_->swap_layers(other2->stage_, swap_transforms).get(); });
-}
-std::future<void> stage_delayed::swap_layer(int index, int other_index, bool swap_transforms)
-{
-    return executor_.begin_invoke([=]() { return stage_->swap_layer(index, other_index, swap_transforms).get(); });
-}
-std::future<void>
-stage_delayed::swap_layer(int index, int other_index, const std::shared_ptr<stage_base>& other, bool swap_transforms)
-{
-    const auto other2 = std::static_pointer_cast<stage_delayed>(other);
-
-    // Something so that we know to lock the channel
-    other2->executor_.begin_invoke([]() {});
-
-    return executor_.begin_invoke(
-        [=]() { return stage_->swap_layer(index, other_index, other2->stage_, swap_transforms).get(); });
-}
-
-std::future<std::shared_ptr<frame_producer>> stage_delayed::foreground(int index)
-{
-    return executor_.begin_invoke([=]() -> std::shared_ptr<frame_producer> { return stage_->foreground(index).get(); });
-}
-std::future<std::shared_ptr<frame_producer>> stage_delayed::background(int index)
-{
-    return executor_.begin_invoke([=]() -> std::shared_ptr<frame_producer> { return stage_->background(index).get(); });
-}
-
-std::future<void> stage_delayed::execute(std::function<void()> func)
-{
-    return executor_.begin_invoke([=]() { return stage_->execute(func).get(); });
-}
-
->>>>>>> 2cc4b061
 }} // namespace caspar::core