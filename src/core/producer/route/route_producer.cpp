/*
 * Copyright (c) 2011 Sveriges Television AB <info@casparcg.com>
 *
 * This file is part of CasparCG (www.casparcg.com).
 *
 * CasparCG is free software: you can redistribute it and/or modify
 * it under the terms of the GNU General Public License as published by
 * the Free Software Foundation, either version 3 of the License, or
 * (at your option) any later version.
 *
 * CasparCG is distributed in the hope that it will be useful,
 * but WITHOUT ANY WARRANTY; without even the implied warranty of
 * MERCHANTABILITY or FITNESS FOR A PARTICULAR PURPOSE.  See the
 * GNU General Public License for more details.
 *
 * You should have received a copy of the GNU General Public License
 * along with CasparCG. If not, see <http://www.gnu.org/licenses/>.
 *
 * Author: Robert Nagy, ronag89@gmail.com
 */
#include "route_producer.h"

#include <common/diagnostics/graph.h>
#include <common/param.h>
#include <common/timer.h>

#include <core/frame/draw_frame.h>
#include <core/frame/frame.h>
#include <core/frame/frame_transform.h>
#include <core/frame/frame_visitor.h>
#include <core/monitor/monitor.h>
#include <core/producer/frame_producer.h>
#include <core/video_channel.h>

#include <boost/regex.hpp>
#include <boost/signals2.hpp>

#include <tbb/concurrent_queue.h>

#include <optional>
#include <stack>
<<<<<<< HEAD
=======
#include <unordered_map>
#include <unordered_set>
>>>>>>> c0ceb776

namespace caspar { namespace core {

class fix_stream_tag : public frame_visitor
{
<<<<<<< HEAD
    const void* stream_tag_;
    std::stack<std::pair<frame_transform, std::vector<draw_frame>>> frames_stack_;
    std::optional<const_frame>                                    upd_frame_;
=======
    const void*                                                route_producer_ptr_;
    std::stack<std::pair<frame_transform, std::vector<draw_frame>>> frames_stack_;
    std::optional<const_frame>                                 upd_frame_;
>>>>>>> c0ceb776
    
    fix_stream_tag(const fix_stream_tag&);
    fix_stream_tag& operator=(const fix_stream_tag&);

  public:
    fix_stream_tag(void* stream_tag)
<<<<<<< HEAD
        : stream_tag_(stream_tag)
=======
        : route_producer_ptr_(stream_tag)
>>>>>>> c0ceb776
    {
        frames_stack_ = std::stack<std::pair<frame_transform, std::vector<draw_frame>>>();
        frames_stack_.emplace(frame_transform{}, std::vector<draw_frame>());
    }

    void push(const frame_transform& transform) {
        frames_stack_.emplace(transform, std::vector<core::draw_frame>());
    }

    void visit(const const_frame& frame) {
<<<<<<< HEAD
        upd_frame_ = frame.with_tag(stream_tag_);
=======
        // Get original tag from the frame
        const void* source_tag = frame.stream_tag();
        
        // Calculate a unique but stable tag for this source
        // This calculation will always produce the same result for the same inputs
        intptr_t base_addr = reinterpret_cast<intptr_t>(route_producer_ptr_);
        intptr_t source_addr = reinterpret_cast<intptr_t>(source_tag);
        // Use XOR to create a unique value that combines route producer and source identities
        intptr_t unique_value = base_addr ^ source_addr ^ 0xDEADBEEF; // Constant helps avoid collisions
        const void* unique_tag = reinterpret_cast<const void*>(unique_value);
        
        // Apply the tag to the frame
        upd_frame_ = frame.with_tag(unique_tag);
>>>>>>> c0ceb776
    }

    void pop() {
        auto popped = frames_stack_.top();
        frames_stack_.pop();

        if (upd_frame_ != std::nullopt) {
            auto new_frame        = draw_frame(std::move(*upd_frame_));
            upd_frame_            = std::nullopt;
            new_frame.transform() = popped.first;
            frames_stack_.top().second.push_back(std::move(new_frame));
        } else {
            auto new_frame        = draw_frame(std::move(popped.second));
            new_frame.transform() = popped.first;
            frames_stack_.top().second.push_back(new_frame);
        }
    }

    draw_frame operator()(draw_frame frame) {
        frame.accept(*this);

        auto popped = frames_stack_.top();
        frames_stack_.pop();
        draw_frame result = draw_frame(std::move(popped.second));

        frames_stack_ = std::stack<std::pair<frame_transform, std::vector<draw_frame>>>();
        frames_stack_.emplace(frame_transform{}, std::vector<draw_frame>());
        return result;
    }
};

class route_producer
    : public frame_producer
    , public route_control
    , public std::enable_shared_from_this<route_producer>
{
    spl::shared_ptr<diagnostics::graph> graph_;

    tbb::concurrent_bounded_queue<std::pair<core::draw_frame, core::draw_frame>> buffer_;

    caspar::timer produce_timer_;
    caspar::timer consume_timer_;

    std::shared_ptr<route> route_;

    std::optional<std::pair<core::draw_frame, core::draw_frame>> frame_;
    std::optional<std::pair<core::draw_frame, core::draw_frame>> previous_frame_;
    int                                                          source_channel_;
    int                                                          source_layer_;
    fix_stream_tag                                               tag_fix_;
<<<<<<< HEAD
    bool                                                         has_variable_cadence_ = false;
    bool                                                         is_interlaced_ = false;
=======
    bool                                                         source_has_variable_cadence_ = false;
    bool                                                         source_is_interlaced_ = false;
>>>>>>> c0ceb776
    bool                                                         is_cross_channel_ = false;

    boost::signals2::scoped_connection connection_;

    int get_source_channel() const override { return source_channel_; }
    int get_source_layer() const override { return source_layer_; }

    // set the buffer depth to 2 for cross-channel routes, 1 otherwise
    void set_cross_channel(bool cross) override
    {
        is_cross_channel_ = cross;
        if (cross) {
            buffer_.set_capacity(2);
            // Check if the format has variable audio cadence (more than one value)
<<<<<<< HEAD
            has_variable_cadence_ = route_->format_desc.audio_cadence.size() > 1;
            is_interlaced_ = route_->format_desc.field_count == 2;
        } else {
            buffer_.set_capacity(1);
            has_variable_cadence_ = false;
            is_interlaced_ = false;
=======
            source_has_variable_cadence_ = route_->format_desc.audio_cadence.size() > 1;
            source_is_interlaced_ = route_->format_desc.field_count == 2;
        } else {
            buffer_.set_capacity(1);
            source_has_variable_cadence_ = false;
            source_is_interlaced_ = false;
>>>>>>> c0ceb776
        }
    }

  public:
    route_producer(std::shared_ptr<route> route, int buffer, int source_channel, int source_layer)
        : route_(route)
        , source_channel_(source_channel)
        , source_layer_(source_layer)
        , tag_fix_(this)
    {
        graph_ = spl::make_shared<diagnostics::graph>();
        buffer_.set_capacity(buffer > 0 ? buffer : 1);

        graph_->set_color("late-frame", diagnostics::color(0.6f, 0.3f, 0.3f));
        graph_->set_color("produce-time", caspar::diagnostics::color(0.0f, 1.0f, 0.0f));
        graph_->set_color("consume-time", caspar::diagnostics::color(1.0f, 0.4f, 0.0f, 0.8f));
        graph_->set_color("dropped-frame", diagnostics::color(0.3f, 0.6f, 0.3f));
        graph_->set_text(print());
        diagnostics::register_graph(graph_);

        CASPAR_LOG(debug) << print() << L" Initialized";
    }

    void connect_slot()
    {
        auto weak_self = weak_from_this();
        connection_ =
            route_->signal.connect([weak_self](const core::draw_frame& frame1, const core::draw_frame& frame2) {
                if (auto self = weak_self.lock()) {
                    auto frame1b = frame1;
                    if (!frame1b) {
                        // We got a frame, so ensure it is a real frame (otherwise the layer gets confused)
                        frame1b = core::draw_frame::push(frame1);
                    }

                    // Update the tag in the frame to allow the audio mixer to distinguish between the source frame and the routed frame
                    frame1b = self->tag_fix_(frame1b);

                    auto frame2b = frame2;
                    if (!frame2b) {
                        // Ensure that any interlaced channel will repeat frames instead of showing black.
                        // Note: doing 50p -> 50i will result in dropping to 25p and frame doubling.
                        frame2b = frame1b;
<<<<<<< HEAD
                    } else if (self->is_interlaced_) {
=======
                    } else {
>>>>>>> c0ceb776
                        // For interlaced formats, ensure field B gets the proper tag as well
                        frame2b = self->tag_fix_(frame2b);
                    }

                    if (!self->buffer_.try_push(std::make_pair(frame1b, frame2b))) {
                        self->graph_->set_tag(diagnostics::tag_severity::WARNING, "dropped-frame");
                    }
                    self->graph_->set_value("produce-time",
                                            self->produce_timer_.elapsed() * self->route_->format_desc.fps * 0.5);
                    self->produce_timer_.restart();
                }
            });
    }

    draw_frame last_frame(const core::video_field field) override
    {
        if (!frame_) {
            std::pair<core::draw_frame, core::draw_frame> frame;
            if (buffer_.try_pop(frame)) {
                frame_ = frame;
            }
        }

        if (!frame_) {
            return core::draw_frame{};
        }

        if (field == core::video_field::b) {
            return core::draw_frame::still(frame_->second);
        } else {
            return core::draw_frame::still(frame_->first);
        }
    }

    draw_frame receive_impl(const core::video_field field, int nb_samples) override
    {
        if (field == core::video_field::a || field == core::video_field::progressive) {
            std::pair<core::draw_frame, core::draw_frame> frame;
            if (!buffer_.try_pop(frame)) {
                graph_->set_tag(diagnostics::tag_severity::WARNING, "late-frame");
                // If we have variable cadence or interlacing and are cross-channel, preserve the previous frame
                if ((has_variable_cadence_ || is_interlaced_) && previous_frame_ && is_cross_channel_) {
                    frame_ = previous_frame_;
                }
            } else {
                previous_frame_ = frame_;
                frame_ = frame;
            }
        }

        graph_->set_value("consume-time", consume_timer_.elapsed() * route_->format_desc.fps * 0.5);
        consume_timer_.restart();

        if (!frame_) {
            return core::draw_frame{};
        }

        if (field == core::video_field::b) {
            return frame_->second;
        } else {
            return frame_->first;
        }
    }

    bool is_ready() override { return true; }

    std::wstring print() const override { return L"route[" + route_->name + L"]"; }

    std::wstring name() const override { return L"route"; }

    core::monitor::state state() const override
    {
        core::monitor::state state;
        state["route/channel"] = source_channel_;

        if (source_layer_ > -1) {
            state["route/layer"] = source_layer_;
        }

        return state;
    }
};

spl::shared_ptr<core::frame_producer> create_route_producer(const core::frame_producer_dependencies& dependencies,
                                                            const std::vector<std::wstring>&         params)
{
    static boost::wregex expr(L"route://(?<CHANNEL>\\d+)(-(?<LAYER>\\d+))?", boost::regex::icase);
    boost::wsmatch       what;

    if (params.empty() || !boost::regex_match(params.at(0), what, expr)) {
        return core::frame_producer::empty();
    }

    auto channel = std::stoi(what["CHANNEL"].str());
    auto layer   = what["LAYER"].matched ? std::stoi(what["LAYER"].str()) : -1;

    auto mode = core::route_mode::foreground;
    if (layer >= 0) {
        if (contains_param(L"BACKGROUND", params))
            mode = core::route_mode::background;
        else if (contains_param(L"NEXT", params))
            mode = core::route_mode::next;
    }

    auto channel_it =
        std::find_if(dependencies.channels.begin(),
                     dependencies.channels.end(),
                     [=](const spl::shared_ptr<core::video_channel>& ch) { return ch->index() == channel; });

    if (channel_it == dependencies.channels.end()) {
        CASPAR_THROW_EXCEPTION(user_error() << msg_info(L"No channel with id " + std::to_wstring(channel)));
    }

    auto buffer = get_param(L"BUFFER", params, 0);
    auto rp     = spl::make_shared<route_producer>((*channel_it)->route(layer, mode), buffer, channel, layer);
    rp->connect_slot();
    return rp;
}

}} // namespace caspar::core<|MERGE_RESOLUTION|>--- conflicted
+++ resolved
@@ -39,36 +39,23 @@
 
 #include <optional>
 #include <stack>
-<<<<<<< HEAD
-=======
 #include <unordered_map>
 #include <unordered_set>
->>>>>>> c0ceb776
 
 namespace caspar { namespace core {
 
 class fix_stream_tag : public frame_visitor
 {
-<<<<<<< HEAD
-    const void* stream_tag_;
-    std::stack<std::pair<frame_transform, std::vector<draw_frame>>> frames_stack_;
-    std::optional<const_frame>                                    upd_frame_;
-=======
     const void*                                                route_producer_ptr_;
     std::stack<std::pair<frame_transform, std::vector<draw_frame>>> frames_stack_;
     std::optional<const_frame>                                 upd_frame_;
->>>>>>> c0ceb776
     
     fix_stream_tag(const fix_stream_tag&);
     fix_stream_tag& operator=(const fix_stream_tag&);
 
   public:
     fix_stream_tag(void* stream_tag)
-<<<<<<< HEAD
-        : stream_tag_(stream_tag)
-=======
         : route_producer_ptr_(stream_tag)
->>>>>>> c0ceb776
     {
         frames_stack_ = std::stack<std::pair<frame_transform, std::vector<draw_frame>>>();
         frames_stack_.emplace(frame_transform{}, std::vector<draw_frame>());
@@ -79,9 +66,6 @@
     }
 
     void visit(const const_frame& frame) {
-<<<<<<< HEAD
-        upd_frame_ = frame.with_tag(stream_tag_);
-=======
         // Get original tag from the frame
         const void* source_tag = frame.stream_tag();
         
@@ -95,7 +79,6 @@
         
         // Apply the tag to the frame
         upd_frame_ = frame.with_tag(unique_tag);
->>>>>>> c0ceb776
     }
 
     void pop() {
@@ -142,17 +125,11 @@
     std::shared_ptr<route> route_;
 
     std::optional<std::pair<core::draw_frame, core::draw_frame>> frame_;
-    std::optional<std::pair<core::draw_frame, core::draw_frame>> previous_frame_;
     int                                                          source_channel_;
     int                                                          source_layer_;
     fix_stream_tag                                               tag_fix_;
-<<<<<<< HEAD
-    bool                                                         has_variable_cadence_ = false;
-    bool                                                         is_interlaced_ = false;
-=======
     bool                                                         source_has_variable_cadence_ = false;
     bool                                                         source_is_interlaced_ = false;
->>>>>>> c0ceb776
     bool                                                         is_cross_channel_ = false;
 
     boost::signals2::scoped_connection connection_;
@@ -167,21 +144,12 @@
         if (cross) {
             buffer_.set_capacity(2);
             // Check if the format has variable audio cadence (more than one value)
-<<<<<<< HEAD
-            has_variable_cadence_ = route_->format_desc.audio_cadence.size() > 1;
-            is_interlaced_ = route_->format_desc.field_count == 2;
-        } else {
-            buffer_.set_capacity(1);
-            has_variable_cadence_ = false;
-            is_interlaced_ = false;
-=======
             source_has_variable_cadence_ = route_->format_desc.audio_cadence.size() > 1;
             source_is_interlaced_ = route_->format_desc.field_count == 2;
         } else {
             buffer_.set_capacity(1);
             source_has_variable_cadence_ = false;
             source_is_interlaced_ = false;
->>>>>>> c0ceb776
         }
     }
 
@@ -225,11 +193,7 @@
                         // Ensure that any interlaced channel will repeat frames instead of showing black.
                         // Note: doing 50p -> 50i will result in dropping to 25p and frame doubling.
                         frame2b = frame1b;
-<<<<<<< HEAD
-                    } else if (self->is_interlaced_) {
-=======
                     } else {
->>>>>>> c0ceb776
                         // For interlaced formats, ensure field B gets the proper tag as well
                         frame2b = self->tag_fix_(frame2b);
                     }
@@ -270,12 +234,7 @@
             std::pair<core::draw_frame, core::draw_frame> frame;
             if (!buffer_.try_pop(frame)) {
                 graph_->set_tag(diagnostics::tag_severity::WARNING, "late-frame");
-                // If we have variable cadence or interlacing and are cross-channel, preserve the previous frame
-                if ((has_variable_cadence_ || is_interlaced_) && previous_frame_ && is_cross_channel_) {
-                    frame_ = previous_frame_;
-                }
             } else {
-                previous_frame_ = frame_;
                 frame_ = frame;
             }
         }
