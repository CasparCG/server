/*
 * Copyright (c) 2011 Sveriges Television AB <info@casparcg.com>
 *
 * This file is part of CasparCG (www.casparcg.com).
 *
 * CasparCG is free software: you can redistribute it and/or modify
 * it under the terms of the GNU General Public License as published by
 * the Free Software Foundation, either version 3 of the License, or
 * (at your option) any later version.
 *
 * CasparCG is distributed in the hope that it will be useful,
 * but WITHOUT ANY WARRANTY; without even the implied warranty of
 * MERCHANTABILITY or FITNESS FOR A PARTICULAR PURPOSE.  See the
 * GNU General Public License for more details.
 *
 * You should have received a copy of the GNU General Public License
 * along with CasparCG. If not, see <http://www.gnu.org/licenses/>.
 *
 * Author: Robert Nagy, ronag89@gmail.com
 */

#pragma once

#include "../fwd.h"
#include "../monitor/monitor.h"

#include <common/executor.h>
#include <common/forward.h>
#include <common/memory.h>
#include <common/tweener.h>

#include <core/frame/draw_frame.h>
#include <core/video_format.h>

#include <functional>
#include <future>
#include <map>
#include <mutex>
#include <tuple>
#include <vector>

FORWARD2(caspar, diagnostics, class graph);

namespace caspar { namespace core {

struct layer_frame
{
    bool       is_interlaced;
    draw_frame foreground1;
    draw_frame background1;
    draw_frame foreground2;
    draw_frame background2;
    bool       has_background;
};

struct stage_frames
{
    core::video_format_desc format_desc;
    int                     nb_samples;
    std::vector<draw_frame> frames;
    std::vector<draw_frame> frames2;
};

<<<<<<< HEAD
class stage final
=======
/**
 * Base class for the stage. Should be used when either stage or stage_delayed may be used
 */
class stage_base
{
  public:
    using transform_func_t  = std::function<struct frame_transform(struct frame_transform)>;
    using transform_tuple_t = std::tuple<int, transform_func_t, unsigned int, tweener>;

    virtual ~stage_base() {}

    // Methods
    virtual std::future<void> apply_transforms(const std::vector<transform_tuple_t>& transforms) = 0;
    virtual std::future<void>
    apply_transform(int index, const transform_func_t& transform, unsigned int mix_duration, const tweener& tween) = 0;
    virtual std::future<void>            clear_transforms(int index)                                               = 0;
    virtual std::future<void>            clear_transforms()                                                        = 0;
    virtual std::future<frame_transform> get_current_transform(int index)                                          = 0;
    virtual std::future<void>
    load(int index, const spl::shared_ptr<frame_producer>& producer, bool preview = false, bool auto_play = false) = 0;
    virtual std::future<void>         preview(int index)                                                           = 0;
    virtual std::future<void>         pause(int index)                                                             = 0;
    virtual std::future<void>         resume(int index)                                                            = 0;
    virtual std::future<void>         play(int index)                                                              = 0;
    virtual std::future<void>         stop(int index)                                                              = 0;
    virtual std::future<std::wstring> call(int index, const std::vector<std::wstring>& params)                     = 0;
    virtual std::future<std::wstring> callbg(int index, const std::vector<std::wstring>& params)                   = 0;
    virtual std::future<void>         clear(int index)                                                             = 0;
    virtual std::future<void>         clear()                                                                      = 0;
    virtual std::future<void>         swap_layers(const std::shared_ptr<stage_base>& other, bool swap_transforms)  = 0;
    virtual std::future<void>         swap_layer(int index, int other_index, bool swap_transforms)                 = 0;
    virtual std::future<void>
    swap_layer(int index, int other_index, const std::shared_ptr<stage_base>& other, bool swap_transforms) = 0;

    virtual std::future<void> execute(std::function<void()> k) = 0;

    // Properties
    virtual std::future<std::shared_ptr<frame_producer>> foreground(int index) = 0;
    virtual std::future<std::shared_ptr<frame_producer>> background(int index) = 0;
};

/**
 * The normal stage implementation.
 */
class stage final : public stage_base
>>>>>>> 2cc4b061
{
    stage(const stage&);
    stage& operator=(const stage&);

  public:
    using transform_func_t  = std::function<struct frame_transform(struct frame_transform)>;
    using transform_tuple_t = std::tuple<int, transform_func_t, unsigned int, tweener>;

    explicit stage(int                                         channel_index,
                   spl::shared_ptr<caspar::diagnostics::graph> graph,
                   const core::video_format_desc&              format_desc);

    const stage_frames operator()(uint64_t                                     frame_number,
                                  std::vector<int>&                            fetch_background,
                                  std::function<void(int, const layer_frame&)> routesCb);

<<<<<<< HEAD
    std::future<void> apply_transforms(const std::vector<transform_tuple_t>& transforms);
=======
    std::future<void>            apply_transforms(const std::vector<transform_tuple_t>& transforms) override;
    std::future<void>            apply_transform(int                     index,
                                                 const transform_func_t& transform,
                                                 unsigned int            mix_duration,
                                                 const tweener&          tween) override;
    std::future<void>            clear_transforms(int index) override;
    std::future<void>            clear_transforms() override;
    std::future<frame_transform> get_current_transform(int index) override;
    std::future<void>            load(int                                    index,
                                      const spl::shared_ptr<frame_producer>& producer,
                                      bool                                   preview   = false,
                                      bool                                   auto_play = false) override;
    std::future<void>            preview(int index) override;
    std::future<void>            pause(int index) override;
    std::future<void>            resume(int index) override;
    std::future<void>            play(int index) override;
    std::future<void>            stop(int index) override;
    std::future<std::wstring>    call(int index, const std::vector<std::wstring>& params) override;
    std::future<std::wstring>    callbg(int index, const std::vector<std::wstring>& params) override;
    std::future<void>            clear(int index) override;
    std::future<void>            clear() override;
    std::future<void>            swap_layers(const std::shared_ptr<stage_base>& other, bool swap_transforms) override;
    std::future<void>            swap_layer(int index, int other_index, bool swap_transforms) override;
>>>>>>> 2cc4b061
    std::future<void>
    apply_transform(int index, const transform_func_t& transform, unsigned int mix_duration, const tweener& tween);
    std::future<void>            clear_transforms(int index);
    std::future<void>            clear_transforms();
    std::future<frame_transform> get_current_transform(int index);
    std::future<void>
    load(int index, const spl::shared_ptr<frame_producer>& producer, bool preview = false, bool auto_play = false);
    std::future<void>         preview(int index);
    std::future<void>         pause(int index);
    std::future<void>         resume(int index);
    std::future<void>         play(int index);
    std::future<void>         stop(int index);
    std::future<std::wstring> call(int index, const std::vector<std::wstring>& params);
    std::future<void>         clear(int index);
    std::future<void>         clear();
    std::future<void>         swap_layers(const stage& other, bool swap_transforms);
    std::future<void>         swap_layer(int index, int other_index, bool swap_transforms);
    std::future<void>         swap_layer(int index, int other_index, const stage& other, bool swap_transforms);

    core::monitor::state state() const;

    std::future<std::shared_ptr<frame_producer>> foreground(int index);
    std::future<std::shared_ptr<frame_producer>> background(int index);

    std::future<void>            execute(std::function<void()> k);
    std::unique_lock<std::mutex> get_lock() const;

    core::video_format_desc video_format_desc() const;
    std::future<void>       video_format_desc(const core::video_format_desc& format_desc);

  private:
    struct impl;
    spl::shared_ptr<impl> impl_;
};

<<<<<<< HEAD
=======
/**
 * A stage wrapper, that queues up stage operations until release() is called.
 * This is useful for batching commands.
 */
class stage_delayed final : public stage_base
{
  public:
    stage_delayed(std::shared_ptr<stage>& st, int index);

    int64_t count_queued() const { return executor_.size(); }
    void    release() { waiter_.set_value(); }
    void    abort() { executor_.clear(); }
    void    wait() { executor_.stop_and_wait(); }

    std::future<void>            apply_transforms(const std::vector<transform_tuple_t>& transforms) override;
    std::future<void>            apply_transform(int                     index,
                                                 const transform_func_t& transform,
                                                 unsigned int            mix_duration,
                                                 const tweener&          tween) override;
    std::future<void>            clear_transforms(int index) override;
    std::future<void>            clear_transforms() override;
    std::future<frame_transform> get_current_transform(int index) override;
    std::future<void>            load(int                                    index,
                                      const spl::shared_ptr<frame_producer>& producer,
                                      bool                                   preview   = false,
                                      bool                                   auto_play = false) override;
    std::future<void>            preview(int index) override;
    std::future<void>            pause(int index) override;
    std::future<void>            resume(int index) override;
    std::future<void>            play(int index) override;
    std::future<void>            stop(int index) override;
    std::future<std::wstring>    call(int index, const std::vector<std::wstring>& params) override;
    std::future<std::wstring>    callbg(int index, const std::vector<std::wstring>& params) override;
    std::future<void>            clear(int index) override;
    std::future<void>            clear() override;
    std::future<void>            swap_layers(const std::shared_ptr<stage_base>& other, bool swap_transforms) override;
    std::future<void>            swap_layer(int index, int other_index, bool swap_transforms) override;
    std::future<void>
    swap_layer(int index, int other_index, const std::shared_ptr<stage_base>& other, bool swap_transforms) override;

    // Properties

    std::future<std::shared_ptr<frame_producer>> foreground(int index) override;
    std::future<std::shared_ptr<frame_producer>> background(int index) override;

    std::future<void>            execute(std::function<void()> k) override;
    std::unique_lock<std::mutex> get_lock() const { return stage_->get_lock(); }

  private:
    std::promise<void>      waiter_;
    std::shared_ptr<stage>& stage_;
    executor                executor_;
};

>>>>>>> 2cc4b061
}} // namespace caspar::core<|MERGE_RESOLUTION|>--- conflicted
+++ resolved
@@ -61,55 +61,7 @@
     std::vector<draw_frame> frames2;
 };
 
-<<<<<<< HEAD
 class stage final
-=======
-/**
- * Base class for the stage. Should be used when either stage or stage_delayed may be used
- */
-class stage_base
-{
-  public:
-    using transform_func_t  = std::function<struct frame_transform(struct frame_transform)>;
-    using transform_tuple_t = std::tuple<int, transform_func_t, unsigned int, tweener>;
-
-    virtual ~stage_base() {}
-
-    // Methods
-    virtual std::future<void> apply_transforms(const std::vector<transform_tuple_t>& transforms) = 0;
-    virtual std::future<void>
-    apply_transform(int index, const transform_func_t& transform, unsigned int mix_duration, const tweener& tween) = 0;
-    virtual std::future<void>            clear_transforms(int index)                                               = 0;
-    virtual std::future<void>            clear_transforms()                                                        = 0;
-    virtual std::future<frame_transform> get_current_transform(int index)                                          = 0;
-    virtual std::future<void>
-    load(int index, const spl::shared_ptr<frame_producer>& producer, bool preview = false, bool auto_play = false) = 0;
-    virtual std::future<void>         preview(int index)                                                           = 0;
-    virtual std::future<void>         pause(int index)                                                             = 0;
-    virtual std::future<void>         resume(int index)                                                            = 0;
-    virtual std::future<void>         play(int index)                                                              = 0;
-    virtual std::future<void>         stop(int index)                                                              = 0;
-    virtual std::future<std::wstring> call(int index, const std::vector<std::wstring>& params)                     = 0;
-    virtual std::future<std::wstring> callbg(int index, const std::vector<std::wstring>& params)                   = 0;
-    virtual std::future<void>         clear(int index)                                                             = 0;
-    virtual std::future<void>         clear()                                                                      = 0;
-    virtual std::future<void>         swap_layers(const std::shared_ptr<stage_base>& other, bool swap_transforms)  = 0;
-    virtual std::future<void>         swap_layer(int index, int other_index, bool swap_transforms)                 = 0;
-    virtual std::future<void>
-    swap_layer(int index, int other_index, const std::shared_ptr<stage_base>& other, bool swap_transforms) = 0;
-
-    virtual std::future<void> execute(std::function<void()> k) = 0;
-
-    // Properties
-    virtual std::future<std::shared_ptr<frame_producer>> foreground(int index) = 0;
-    virtual std::future<std::shared_ptr<frame_producer>> background(int index) = 0;
-};
-
-/**
- * The normal stage implementation.
- */
-class stage final : public stage_base
->>>>>>> 2cc4b061
 {
     stage(const stage&);
     stage& operator=(const stage&);
@@ -126,33 +78,7 @@
                                   std::vector<int>&                            fetch_background,
                                   std::function<void(int, const layer_frame&)> routesCb);
 
-<<<<<<< HEAD
     std::future<void> apply_transforms(const std::vector<transform_tuple_t>& transforms);
-=======
-    std::future<void>            apply_transforms(const std::vector<transform_tuple_t>& transforms) override;
-    std::future<void>            apply_transform(int                     index,
-                                                 const transform_func_t& transform,
-                                                 unsigned int            mix_duration,
-                                                 const tweener&          tween) override;
-    std::future<void>            clear_transforms(int index) override;
-    std::future<void>            clear_transforms() override;
-    std::future<frame_transform> get_current_transform(int index) override;
-    std::future<void>            load(int                                    index,
-                                      const spl::shared_ptr<frame_producer>& producer,
-                                      bool                                   preview   = false,
-                                      bool                                   auto_play = false) override;
-    std::future<void>            preview(int index) override;
-    std::future<void>            pause(int index) override;
-    std::future<void>            resume(int index) override;
-    std::future<void>            play(int index) override;
-    std::future<void>            stop(int index) override;
-    std::future<std::wstring>    call(int index, const std::vector<std::wstring>& params) override;
-    std::future<std::wstring>    callbg(int index, const std::vector<std::wstring>& params) override;
-    std::future<void>            clear(int index) override;
-    std::future<void>            clear() override;
-    std::future<void>            swap_layers(const std::shared_ptr<stage_base>& other, bool swap_transforms) override;
-    std::future<void>            swap_layer(int index, int other_index, bool swap_transforms) override;
->>>>>>> 2cc4b061
     std::future<void>
     apply_transform(int index, const transform_func_t& transform, unsigned int mix_duration, const tweener& tween);
     std::future<void>            clear_transforms(int index);
@@ -166,6 +92,7 @@
     std::future<void>         play(int index);
     std::future<void>         stop(int index);
     std::future<std::wstring> call(int index, const std::vector<std::wstring>& params);
+    std::future<std::wstring> callbg(int index, const std::vector<std::wstring>& params);
     std::future<void>         clear(int index);
     std::future<void>         clear();
     std::future<void>         swap_layers(const stage& other, bool swap_transforms);
@@ -188,61 +115,4 @@
     spl::shared_ptr<impl> impl_;
 };
 
-<<<<<<< HEAD
-=======
-/**
- * A stage wrapper, that queues up stage operations until release() is called.
- * This is useful for batching commands.
- */
-class stage_delayed final : public stage_base
-{
-  public:
-    stage_delayed(std::shared_ptr<stage>& st, int index);
-
-    int64_t count_queued() const { return executor_.size(); }
-    void    release() { waiter_.set_value(); }
-    void    abort() { executor_.clear(); }
-    void    wait() { executor_.stop_and_wait(); }
-
-    std::future<void>            apply_transforms(const std::vector<transform_tuple_t>& transforms) override;
-    std::future<void>            apply_transform(int                     index,
-                                                 const transform_func_t& transform,
-                                                 unsigned int            mix_duration,
-                                                 const tweener&          tween) override;
-    std::future<void>            clear_transforms(int index) override;
-    std::future<void>            clear_transforms() override;
-    std::future<frame_transform> get_current_transform(int index) override;
-    std::future<void>            load(int                                    index,
-                                      const spl::shared_ptr<frame_producer>& producer,
-                                      bool                                   preview   = false,
-                                      bool                                   auto_play = false) override;
-    std::future<void>            preview(int index) override;
-    std::future<void>            pause(int index) override;
-    std::future<void>            resume(int index) override;
-    std::future<void>            play(int index) override;
-    std::future<void>            stop(int index) override;
-    std::future<std::wstring>    call(int index, const std::vector<std::wstring>& params) override;
-    std::future<std::wstring>    callbg(int index, const std::vector<std::wstring>& params) override;
-    std::future<void>            clear(int index) override;
-    std::future<void>            clear() override;
-    std::future<void>            swap_layers(const std::shared_ptr<stage_base>& other, bool swap_transforms) override;
-    std::future<void>            swap_layer(int index, int other_index, bool swap_transforms) override;
-    std::future<void>
-    swap_layer(int index, int other_index, const std::shared_ptr<stage_base>& other, bool swap_transforms) override;
-
-    // Properties
-
-    std::future<std::shared_ptr<frame_producer>> foreground(int index) override;
-    std::future<std::shared_ptr<frame_producer>> background(int index) override;
-
-    std::future<void>            execute(std::function<void()> k) override;
-    std::unique_lock<std::mutex> get_lock() const { return stage_->get_lock(); }
-
-  private:
-    std::promise<void>      waiter_;
-    std::shared_ptr<stage>& stage_;
-    executor                executor_;
-};
-
->>>>>>> 2cc4b061
 }} // namespace caspar::core