--- conflicted
+++ resolved
@@ -73,18 +73,6 @@
 
         state_["audio"] = audio_mixer_.state();
 
-<<<<<<< HEAD
-        buffer_.push(std::async(
-            std::launch::deferred,
-            [image = std::move(image), audio = std::move(audio), graph = graph_, format_desc, tag = this]() mutable {
-                auto image2 = image.get();
-                auto desc   = pixel_format_desc(pixel_format::bgra);
-                desc.planes.emplace_back(format_desc.width, format_desc.height, 4);
-                std::vector<array<const uint8_t>> image_data;
-                image_data.emplace_back(std::move(image2.rgba8));
-                return const_frame(std::move(image_data), std::move(audio), desc, image2.texture);
-            }));
-=======
         auto depth       = image_mixer_->depth();
         auto color_space = image_mixer_->color_space();
 
@@ -96,14 +84,14 @@
                                  color_space,
                                  format_desc,
                                  tag = this]() mutable {
-                                    auto desc = pixel_format_desc(pixel_format::bgra, color_space);
+                                    auto image2 = image.get();
+                                    auto desc   = pixel_format_desc(pixel_format::bgra, color_space);
                                     desc.planes.push_back(
                                         pixel_format_desc::plane(format_desc.width, format_desc.height, 4, depth));
                                     std::vector<array<const uint8_t>> image_data;
-                                    image_data.emplace_back(std::move(image.get()));
-                                    return const_frame(std::move(image_data), std::move(audio), desc);
+                                    image_data.emplace_back(std::move(image2.rgba8)); // TODO - this is wrong for hdr
+                                    return const_frame(std::move(image_data), std::move(audio), desc, image2.texture);
                                 }));
->>>>>>> 895a5a04
 
         if (buffer_.size() <= format_desc.field_count) {
             return const_frame{};
