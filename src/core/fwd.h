--- conflicted
+++ resolved
@@ -20,52 +20,70 @@
  */
 #pragma once
 
-namespace caspar::accelerator { class accelerator; }
-namespace caspar::accelerator::ogl { class device; }
+namespace caspar::accelerator {
+class accelerator;
+}
+namespace caspar::accelerator::ogl {
+class device;
+}
 
-<<<<<<< HEAD
-FORWARD2(caspar, accelerator, class accelerator);
-FORWARD3(caspar, accelerator, ogl, class device);
-
-FORWARD2(caspar, core, class stage);
-FORWARD2(caspar, core, class mixer);
-FORWARD2(caspar, core, class output);
-FORWARD2(caspar, core, class image_mixer);
-FORWARD2(caspar, core, struct video_format_desc);
-FORWARD2(caspar, core, class frame_factory);
-FORWARD2(caspar, core, class frame_converter);
-FORWARD2(caspar, core, class frame_producer);
-FORWARD2(caspar, core, class frame_consumer);
-FORWARD2(caspar, core, class draw_frame);
-FORWARD2(caspar, core, class mutable_frame);
-FORWARD2(caspar, core, class const_frame);
-FORWARD2(caspar, core, class video_channel);
-FORWARD2(caspar, core, struct pixel_format_desc);
-FORWARD2(caspar, core, class cg_producer_registry);
-FORWARD2(caspar, core, struct frame_transform);
-FORWARD2(caspar, core, struct write_frame_consumer);
-FORWARD2(caspar, core, struct frame_producer_dependencies);
-FORWARD2(caspar, core, struct module_dependencies);
-FORWARD2(caspar, core, class frame_producer_registry);
-FORWARD2(caspar, core, class video_format_repository);
-=======
-namespace caspar::core { class stage; }
-namespace caspar::core { class mixer; }
-namespace caspar::core { class output; }
-namespace caspar::core { class image_mixer; }
-namespace caspar::core { struct video_format_desc; }
-namespace caspar::core { class frame_factory; }
-namespace caspar::core { class frame_producer; }
-namespace caspar::core { class frame_consumer; }
-namespace caspar::core { class draw_frame; }
-namespace caspar::core { class mutable_frame; }
-namespace caspar::core { class const_frame; }
-namespace caspar::core { class video_channel; }
-namespace caspar::core { struct pixel_format_desc; }
-namespace caspar::core { class cg_producer_registry; }
-namespace caspar::core { struct frame_transform; }
-namespace caspar::core { struct frame_producer_dependencies; }
-namespace caspar::core { struct module_dependencies; }
-namespace caspar::core { class frame_producer_registry; }
-namespace caspar::core { class video_format_repository; }
->>>>>>> 895a5a04
+namespace caspar::core {
+class stage;
+}
+namespace caspar::core {
+class mixer;
+}
+namespace caspar::core {
+class output;
+}
+namespace caspar::core {
+class image_mixer;
+}
+namespace caspar::core {
+struct video_format_desc;
+}
+namespace caspar::core {
+class frame_factory;
+}
+namespace caspar::core {
+class frame_converter;
+}
+namespace caspar::core {
+class frame_producer;
+}
+namespace caspar::core {
+class frame_consumer;
+}
+namespace caspar::core {
+class draw_frame;
+}
+namespace caspar::core {
+class mutable_frame;
+}
+namespace caspar::core {
+class const_frame;
+}
+namespace caspar::core {
+class video_channel;
+}
+namespace caspar::core {
+struct pixel_format_desc;
+}
+namespace caspar::core {
+class cg_producer_registry;
+}
+namespace caspar::core {
+struct frame_transform;
+}
+namespace caspar::core {
+struct frame_producer_dependencies;
+}
+namespace caspar::core {
+struct module_dependencies;
+}
+namespace caspar::core {
+class frame_producer_registry;
+}
+namespace caspar::core {
+class video_format_repository;
+}