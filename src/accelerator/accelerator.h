--- conflicted
+++ resolved
@@ -1,13 +1,10 @@
 #pragma once
 
-<<<<<<< HEAD
 #include <core/mixer/mixer.h>
 
-=======
 #include <boost/property_tree/ptree.hpp>
 
 #include <future>
->>>>>>> f0d65d66
 #include <memory>
 #include <string>
 
