--- conflicted
+++ resolved
@@ -73,11 +73,6 @@
     image_kernel            kernel_;
     const size_t            max_frame_size_;
     common::bit_depth       depth_;
-<<<<<<< HEAD
-
-  public:
-    explicit image_renderer(const spl::shared_ptr<device>& ogl, common::bit_depth depth, const size_t max_frame_size)
-=======
     core::color_space       color_space_;
 
   public:
@@ -85,7 +80,6 @@
                             const size_t                   max_frame_size,
                             common::bit_depth              depth,
                             core::color_space              color_space)
->>>>>>> 895a5a04
         : ogl_(ogl)
         , kernel_(ogl_)
         , depth_(depth)
@@ -103,22 +97,19 @@
         //            return make_ready_future(array<const std::uint8_t>(buffer.data(), format_desc.size, true));
         //        }
 
-<<<<<<< HEAD
-        return flatten(ogl_->dispatch_async([=]() mutable {
-=======
-        return flatten(ogl_->dispatch_async([=, layers = std::move(layers)]() mutable -> std::shared_future<array<const std::uint8_t>> {
->>>>>>> 895a5a04
-            auto target_texture = ogl_->create_texture(format_desc.width, format_desc.height, 4, depth_);
-
-            draw(target_texture, std::move(layers), format_desc);
-
-            auto bytes = ogl_->copy_async(target_texture, true).share();
-
-            return std::async(std::launch::deferred,
-                              [bytes = std::move(bytes), target_texture = std::move(target_texture)]() {
-                                  return core::mixed_image(bytes.get(), std::move(target_texture));
-                              });
-        }));
+        return flatten(ogl_->dispatch_async(
+            [=, layers = std::move(layers)]() mutable -> std::shared_future<array<const std::uint8_t>> {
+                auto target_texture = ogl_->create_texture(format_desc.width, format_desc.height, 4, depth_);
+
+                draw(target_texture, std::move(layers), format_desc);
+
+                auto bytes = ogl_->copy_async(target_texture, true).share();
+
+                return std::async(std::launch::deferred,
+                                  [bytes = std::move(bytes), target_texture = std::move(target_texture)]() {
+                                      return core::mixed_image(bytes.get(), std::move(target_texture));
+                                  });
+            }));
     }
 
     common::bit_depth depth() const { return depth_; }
@@ -199,11 +190,7 @@
             draw_params.textures.push_back(spl::make_shared_ptr(future_texture.get()));
         }
 
-<<<<<<< HEAD
-        if (item.transform.is_key) {
-=======
         if (item.transform.is_key) { // A key means we will use it for the next non-key item as a mask
->>>>>>> 895a5a04
             local_key_texture =
                 local_key_texture ? local_key_texture
                                   : ogl_->create_texture(target_texture->width(), target_texture->height(), 1, depth_);
@@ -213,11 +200,7 @@
             draw_params.layer_key  = nullptr;
 
             kernel_.draw(std::move(draw_params));
-<<<<<<< HEAD
-        } else if (item.transform.is_mix) {
-=======
         } else if (item.transform.is_mix) { // A mix means precomp the items to a texture, before drawing to the channel
->>>>>>> 895a5a04
             local_mix_texture =
                 local_mix_texture ? local_mix_texture
                                   : ogl_->create_texture(target_texture->width(), target_texture->height(), 4, depth_);
@@ -253,14 +236,13 @@
         draw_params.target_width    = format_desc.square_width;
         draw_params.target_height   = format_desc.square_height;
         draw_params.pix_desc.format = core::pixel_format::bgra;
-        draw_params.pix_desc.planes = {
-            core::pixel_format_desc::plane(source_texture->width(), source_texture->height(), 4, source_texture->depth())
-        };
-        draw_params.textures   = { spl::make_shared_ptr(source_texture) };
-        draw_params.transform  = core::image_transform();
-        draw_params.blend_mode = blend_mode;
-        draw_params.background = target_texture;
-        draw_params.geometry   = core::frame_geometry::get_default();
+        draw_params.pix_desc.planes = {core::pixel_format_desc::plane(
+            source_texture->width(), source_texture->height(), 4, source_texture->depth())};
+        draw_params.textures        = {spl::make_shared_ptr(source_texture)};
+        draw_params.transform       = core::image_transform();
+        draw_params.blend_mode      = blend_mode;
+        draw_params.background      = target_texture;
+        draw_params.geometry        = core::frame_geometry::get_default();
 
         kernel_.draw(std::move(draw_params));
     }
@@ -278,11 +260,6 @@
     common::bit_depth                  depth_;
 
   public:
-<<<<<<< HEAD
-    impl(const spl::shared_ptr<device>& ogl, int channel_id, common::bit_depth depth, const size_t max_frame_size)
-        : ogl_(ogl)
-        , renderer_(ogl, depth, max_frame_size)
-=======
     impl(const spl::shared_ptr<device>& ogl,
          const int                      channel_id,
          const size_t                   max_frame_size,
@@ -290,7 +267,6 @@
          core::color_space              color_space)
         : ogl_(ogl)
         , renderer_(ogl, max_frame_size, depth, color_space)
->>>>>>> 895a5a04
         , transform_stack_(1)
         , depth_(depth)
     {
@@ -376,20 +352,11 @@
                                    std::move(image_data),
                                    array<int32_t>{},
                                    desc,
-<<<<<<< HEAD
-                                   [weak_self, desc](std::vector<array<const std::uint8_t>> image_data) -> boost::any {
-                                       auto self = weak_self.lock();
-                                       if (!self) {
-                                           return boost::any{};
-                                       }
-
-=======
                                    [weak_self, desc](std::vector<array<const std::uint8_t>> image_data) -> std::any {
                                        auto self = weak_self.lock();
                                        if (!self) {
                                            return std::any{};
                                        }
->>>>>>> 895a5a04
                                        std::vector<future_texture> textures;
                                        for (int n = 0; n < static_cast<int>(desc.planes.size()); ++n) {
                                            textures.emplace_back(self->ogl_->copy_async(image_data[n],
@@ -400,14 +367,11 @@
                                        }
                                        return std::make_shared<decltype(textures)>(std::move(textures));
                                    });
-<<<<<<< HEAD
     }
 
     spl::shared_ptr<core::frame_converter> create_frame_converter() override
     {
         return spl::make_shared<ogl_frame_converter>(ogl_);
-=======
->>>>>>> 895a5a04
     }
 
     common::bit_depth depth() const { return renderer_.depth(); }
@@ -415,18 +379,11 @@
 };
 
 image_mixer::image_mixer(const spl::shared_ptr<device>& ogl,
-<<<<<<< HEAD
-                         int                            channel_id,
-                         common::bit_depth              depth,
-                         const size_t                   max_frame_size)
-    : impl_(std::make_unique<impl>(ogl, channel_id, depth, max_frame_size))
-=======
                          const int                      channel_id,
                          const size_t                   max_frame_size,
                          common::bit_depth              depth,
                          core::color_space              color_space)
     : impl_(std::make_unique<impl>(ogl, channel_id, max_frame_size, depth, color_space))
->>>>>>> 895a5a04
 {
 }
 image_mixer::~image_mixer() {}
@@ -441,17 +398,14 @@
 {
     return impl_->create_frame(tag, desc);
 }
-<<<<<<< HEAD
-spl::shared_ptr<core::frame_converter> image_mixer::create_frame_converter() { return impl_->create_frame_converter(); }
-=======
 core::mutable_frame
 image_mixer::create_frame(const void* tag, const core::pixel_format_desc& desc, common::bit_depth depth)
 {
     return impl_->create_frame(tag, desc, depth);
 }
+spl::shared_ptr<core::frame_converter> image_mixer::create_frame_converter() { return impl_->create_frame_converter(); }
 
 common::bit_depth image_mixer::depth() const { return impl_->depth(); }
 core::color_space image_mixer::color_space() const { return impl_->color_space(); }
->>>>>>> 895a5a04
 
 }}} // namespace caspar::accelerator::ogl