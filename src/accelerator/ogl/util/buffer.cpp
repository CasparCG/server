--- conflicted
+++ resolved
@@ -28,16 +28,12 @@
 
 namespace caspar { namespace accelerator { namespace ogl {
 
-<<<<<<< HEAD
-struct buffer::impl
-=======
 static tbb::atomic<int>         g_w_total_count;
 static tbb::atomic<std::size_t> g_w_total_size;
 static tbb::atomic<int>         g_r_total_count;
 static tbb::atomic<std::size_t> g_r_total_size;
 
-struct buffer::impl : boost::noncopyable
->>>>>>> f0d65d66
+struct buffer::impl
 {
     GLuint     id_     = 0;
     GLsizei    size_   = 0;
