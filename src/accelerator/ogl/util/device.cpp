/*
 * Copyright (c) 2011 Sveriges Television AB <info@casparcg.com>
 *
 * This file is part of CasparCG (www.casparcg.com).
 *
 * CasparCG is free software: you can redistribute it and/or modify
 * it under the terms of the GNU General Public License as published by
 * the Free Software Foundation, either version 3 of the License, or
 * (at your option) any later version.
 *
 * CasparCG is distributed in the hope that it will be useful,
 * but WITHOUT ANY WARRANTY; without even the implied warranty of
 * MERCHANTABILITY or FITNESS FOR A PARTICULAR PURPOSE.  See the
 * GNU General Public License for more details.
 *
 * You should have received a copy of the GNU General Public License
 * along with CasparCG. If not, see <http://www.gnu.org/licenses/>.
 *
 * Author: Robert Nagy, ronag89@gmail.com
 */
#include "device.h"

#include "buffer.h"
#include "compute_shader.h"
#include "texture.h"

#include <common/array.h>
#include <common/assert.h>
#include <common/env.h>
#include <common/except.h>
#include <common/gl/gl_check.h>
#include <common/os/thread.h>

#include <GL/glew.h>

#include <SFML/Window/Context.hpp>

#ifdef WIN32
#include <GL/wglew.h>
#endif

#include <boost/asio/deadline_timer.hpp>
#include <boost/asio/dispatch.hpp>
#include <boost/asio/spawn.hpp>
#include <boost/property_tree/ptree.hpp>
#include <memory>

#include <tbb/concurrent_queue.h>
#include <tbb/concurrent_unordered_map.h>

#include <array>
#include <future>
#include <thread>

#include "ogl_image_from_rgba.h"
#include "ogl_image_to_rgba.h"

namespace caspar { namespace accelerator { namespace ogl {

using namespace boost::asio;

struct device::impl : public std::enable_shared_from_this<impl>
{
    using texture_queue_t = tbb::concurrent_bounded_queue<std::shared_ptr<texture>>;
    using buffer_queue_t  = tbb::concurrent_bounded_queue<std::shared_ptr<buffer>>;

    sf::Context device_;

    std::array<std::array<tbb::concurrent_unordered_map<size_t, texture_queue_t>, 4>, 2> device_pools_;
    std::array<tbb::concurrent_unordered_map<size_t, buffer_queue_t>, 2>                 host_pools_;

    using sync_queue_t = tbb::concurrent_bounded_queue<std::shared_ptr<buffer>>;

    sync_queue_t sync_queue_;

    std::unique_ptr<compute_shader> compute_to_rgba_;
    std::unique_ptr<compute_shader> compute_from_rgba_;

    GLuint fbo_;

    std::wstring version_;

    io_context                          service_;
    decltype(make_work_guard(service_)) work_;
    std::thread                         thread_;

    impl()
        : device_(sf::ContextSettings(0, 0, 0, 4, 5, sf::ContextSettings::Attribute::Core), 1, 1)
        , work_(make_work_guard(service_))
    {
        CASPAR_LOG(info) << L"Initializing OpenGL Device.";

        device_.setActive(true);

        auto err = glewInit();
        if (err != GLEW_OK && err != 4) { // GLEW_ERROR_NO_GLX_DISPLAY
            std::stringstream str;
            str << "Failed to initialize GLEW (" << (int)err << "): " << glewGetErrorString(err) << std::endl;
            CASPAR_THROW_EXCEPTION(gl::ogl_exception() << msg_info(str.str()));
        }

#ifdef WIN32
        if (wglewInit() != GLEW_OK) {
            CASPAR_THROW_EXCEPTION(gl::ogl_exception() << msg_info("Failed to initialize GLEW."));
        }
#endif

        version_ = u16(reinterpret_cast<const char*>(GL2(glGetString(GL_VERSION)))) + L" " +
                   u16(reinterpret_cast<const char*>(GL2(glGetString(GL_VENDOR))));

        CASPAR_LOG(info) << L"Initialized OpenGL " << version();

        if (!GLEW_VERSION_4_5 && !glewIsSupported("GL_ARB_sync GL_ARB_shader_objects GL_ARB_multitexture "
                                                  "GL_ARB_direct_state_access GL_ARB_texture_barrier")) {
            CASPAR_THROW_EXCEPTION(not_supported()
                                   << msg_info("Your graphics card does not meet the minimum hardware requirements "
                                               "since it does not support OpenGL 4.5 or higher."));
        }

        GL(glCreateFramebuffers(1, &fbo_));
        GL(glBindFramebuffer(GL_FRAMEBUFFER, fbo_));

        device_.setActive(false);

        thread_ = std::thread([&] {
            device_.setActive(true);
            set_thread_name(L"OpenGL Device");
            service_.run();
            device_.setActive(false);
        });
    }

    ~impl()
    {
        work_.reset();
        thread_.join();

        device_.setActive(true);

        for (auto& pool : host_pools_)
            pool.clear();

        for (auto& pools : device_pools_)
            for (auto& pool : pools)
                pool.clear();

        sync_queue_.clear();

        GL(glDeleteFramebuffers(1, &fbo_));
    }

    template <typename Func>
    auto spawn_async(Func&& func)
    {
        using result_type = decltype(func(std::declval<yield_context>()));
        using task_type   = std::packaged_task<result_type(yield_context)>;

        auto task   = task_type(std::forward<Func>(func));
        auto future = task.get_future();
        boost::asio::spawn(service_, std::move(task)
#if BOOST_VERSION >= 108000
            , [](std::exception_ptr e) {
                if (e) std::rethrow_exception(e);
            }
#endif
        );
        return future;
    }

    template <typename Func>
    auto dispatch_async(Func&& func)
    {
        using result_type = decltype(func());
        using task_type   = std::packaged_task<result_type()>;

        auto task   = task_type(std::forward<Func>(func));
        auto future = task.get_future();
        boost::asio::dispatch(service_, std::move(task));
        return future;
    }

    template <typename Func>
    auto dispatch_sync(Func&& func) -> decltype(func())
    {
        return dispatch_async(std::forward<Func>(func)).get();
    }

    std::wstring version() { return version_; }

    std::shared_ptr<texture> create_texture(int width, int height, int stride, common::bit_depth depth, bool clear)
    {
        CASPAR_VERIFY(stride > 0 && stride < 5);
        CASPAR_VERIFY(width > 0 && height > 0);

        auto depth_pool_index = depth == common::bit_depth::bit8 ? 0 : 1;

        // TODO (perf) Shared pool.
<<<<<<< HEAD
        auto pool =
            &device_pools_[static_cast<int>(depth)][stride - 1][(width << 16 & 0xFFFF0000) | (height & 0x0000FFFF)];
=======
        auto pool = &device_pools_[depth_pool_index][stride - 1][(width << 16 & 0xFFFF0000) | (height & 0x0000FFFF)];
>>>>>>> 895a5a04

        std::shared_ptr<texture> tex;
        if (!pool->try_pop(tex)) {
            tex = std::make_shared<texture>(width, height, stride, depth);
        }

        if (clear) {
            tex->clear();
        }

        auto ptr = tex.get();
        return std::shared_ptr<texture>(
            ptr, [tex = std::move(tex), pool, self = shared_from_this()](texture*) mutable { pool->push(tex); });
    }

    std::shared_ptr<buffer> create_buffer(int size, bool write)
    {
        CASPAR_VERIFY(size > 0);

        // TODO (perf) Shared pool.
        auto pool = &host_pools_[static_cast<int>(write ? 1 : 0)][size];

        std::shared_ptr<buffer> buf;
        if (!pool->try_pop(buf)) {
            // TODO (perf) Avoid blocking in create_array.
            dispatch_sync([&] { buf = std::make_shared<buffer>(size, write); });
        }

        auto ptr = buf.get();
        return std::shared_ptr<buffer>(ptr, [buf = std::move(buf), self = shared_from_this()](buffer*) mutable {
            self->sync_queue_.emplace(std::move(buf));
        });
    }

    array<uint8_t> create_array(int count)
    {
        auto buf = create_buffer(count, true);
        auto ptr = reinterpret_cast<uint8_t*>(buf->data());
        return array<uint8_t>(ptr, buf->size(), buf);
    }

    std::future<std::shared_ptr<texture>>
    copy_async(const array<const uint8_t>& source, int width, int height, int stride, common::bit_depth depth)
    {
        return dispatch_async([=] {
            std::shared_ptr<buffer> buf;

            auto tmp = source.storage<std::shared_ptr<buffer>>();
            if (tmp) {
                buf = *tmp;
            } else {
                buf = create_buffer(static_cast<int>(source.size()), true);
                // TODO (perf) Copy inside a TBB worker.
                std::memcpy(buf->data(), source.data(), source.size());
            }

            auto tex = create_texture(width, height, stride, depth, false);
            tex->copy_from(*buf);
            // TODO (perf) save tex on source
            return tex;
        });
    }

    std::future<array<const uint8_t>> copy_async(const std::shared_ptr<texture>& source, bool as_rgba8)
    {
        return spawn_async([=](yield_context yield) {
            auto bit_depth = as_rgba8 ? common::bit_depth::bit8 : source->depth();
            auto buf       = create_buffer(
                source->width() * source->height() * source->stride() * common::bytes_per_pixel(bit_depth), false);
            source->copy_to(*buf, bit_depth);

            sync_queue_.push(nullptr);

            auto fence = glFenceSync(GL_SYNC_GPU_COMMANDS_COMPLETE, 0);

            GL(glFlush());

            deadline_timer timer(service_);
            for (auto n = 0; true; ++n) {
                // TODO (perf) Smarter non-polling solution?
                timer.expires_from_now(boost::posix_time::milliseconds(2));
                timer.async_wait(yield);

                auto wait = glClientWaitSync(fence, 0, 1);
                if (wait == GL_ALREADY_SIGNALED || wait == GL_CONDITION_SATISFIED) {
                    break;
                }
            }

            glDeleteSync(fence);

            {
                std::shared_ptr<buffer> buf2;
                while (sync_queue_.try_pop(buf2) && buf2) {
                    auto pool = &host_pools_[static_cast<int>(buf2->write() ? 1 : 0)][buf2->size()];
                    pool->push(std::move(buf2));
                }
            }

            auto ptr  = reinterpret_cast<uint8_t*>(buf->data());
            auto size = buf->size();
            return array<const uint8_t>(ptr, size, std::move(buf));
        });
    }

<<<<<<< HEAD
    /*
     * In its current form, this is not useful/complete. But it will be needed in some form for a producer 'soon'
    std::future<std::shared_ptr<texture>>
    convert_frame(const std::vector<array<const uint8_t>>& sources, int width, int height, int width_samples)
    {
        return dispatch_async([=] {
            if (!compute_to_rgba_)
                compute_to_rgba_ = std::make_unique<compute_shader>(std::string(compute_to_rgba_shader));

            auto tex = create_texture(width, height, 4, common::bit_depth::bit16, false);

            glBindImageTexture(0, tex->id(), 0, GL_FALSE, 0, GL_READ_WRITE, GL_RGBA16F);

            compute_to_rgba_->use();

            glDispatchCompute((unsigned int)width_samples, (unsigned int)height, 1);

            // make sure writing to image has finished before read
            glMemoryBarrier(GL_SHADER_IMAGE_ACCESS_BARRIER_BIT);

            return tex;
        });
    }
    */

    std::future<array<const uint8_t>> convert_from_texture(const std::shared_ptr<texture>&         texture,
                                                           int                                     buffer_size,
                                                           const convert_from_texture_description& description,
                                                           unsigned int                            x_count,
                                                           unsigned int                            y_count)
    {
        return spawn_async([=](yield_context yield) {
            if (!compute_from_rgba_)
                compute_from_rgba_ = std::make_unique<compute_shader>(std::string(compute_from_rgba_shader));

            // single input texture
            GLuint texid_8bit  = 0;
            GLuint texid_16bit = 0;

            switch (texture->depth()) {
                case common::bit_depth::bit8:
                    texid_8bit = texture->id();
                    break;
                case common::bit_depth::bit16:
                    texid_16bit = texture->id();
                    break;
            }

            GL(glBindImageTexture(0, texid_16bit, 0, GL_FALSE, 0, GL_READ_ONLY, GL_RGBA16));
            GL(glBindImageTexture(1, texid_8bit, 0, GL_FALSE, 0, GL_READ_ONLY, GL_RGBA8));

            array<const uint8_t> output_buffer = create_array(buffer_size); // TODO - tidy this?
            auto                 buffer_ptr    = output_buffer.storage<std::shared_ptr<buffer>>();
            if (!buffer_ptr) {
                CASPAR_THROW_EXCEPTION(caspar_exception() << msg_info("Buffer is not gpu backed"));
            }
            GL(glBindBufferBase(GL_SHADER_STORAGE_BUFFER, 2, buffer_ptr->get()->id()));
=======
#ifdef WIN32
    /* Unused? */
    std::future<std::shared_ptr<texture>>
    copy_async(GLuint source, int width, int height, int stride, common::bit_depth depth)
    {
        return spawn_async([=](yield_context yield) {
            auto tex = create_texture(width, height, stride, depth, false);
>>>>>>> 895a5a04

            auto description_buffer = create_buffer(sizeof(convert_from_texture_description), false);
            std::memcpy(description_buffer->data(), &description, sizeof(convert_from_texture_description));
            GL(glBindBufferBase(GL_SHADER_STORAGE_BUFFER, 3, description_buffer->id()));

            compute_from_rgba_->use();

            GL(glDispatchCompute(x_count, y_count, 1));

            auto fence = glFenceSync(GL_SYNC_GPU_COMMANDS_COMPLETE, 0);

            GL(glFlush());

            deadline_timer timer(service_);
            for (auto n = 0; true; ++n) {
                // TODO (perf) Smarter non-polling solution?
                timer.expires_from_now(boost::posix_time::milliseconds(2));
                timer.async_wait(yield);

                auto wait = glClientWaitSync(fence, 0, 1);
                if (wait == GL_ALREADY_SIGNALED || wait == GL_CONDITION_SATISFIED) {
                    break;
                }
            }

            glDeleteSync(fence);

            return output_buffer;
        });
    }

    boost::property_tree::wptree info() const
    {
        boost::property_tree::wptree info;

        boost::property_tree::wptree pooled_device_buffers;
        size_t                       total_pooled_device_buffer_size  = 0;
        size_t                       total_pooled_device_buffer_count = 0;

<<<<<<< HEAD
        for (const auto& depth_pools : device_pools_) {
            for (size_t i = 0; i < depth_pools.size(); ++i) {
                auto& pools      = depth_pools.at(i);
                bool  mipmapping = i > 3;
                auto  stride     = mipmapping ? i - 3 : i + 1;
=======
        for (size_t i = 0; i < device_pools_.size(); ++i) {
            auto& depth_pools = device_pools_.at(i);
            for (size_t j = 0; j < depth_pools.size(); ++j) {
                auto& pools      = depth_pools.at(j);
                bool  mipmapping = j > 3;
                auto  stride     = mipmapping ? j - 3 : j + 1;
>>>>>>> 895a5a04

                for (auto& pool : pools) {
                    auto width  = pool.first >> 16;
                    auto height = pool.first & 0x0000FFFF;
                    auto size   = width * height * stride;
                    auto count  = pool.second.size();

                    if (count == 0)
                        continue;

                    boost::property_tree::wptree pool_info;

                    pool_info.add(L"stride", stride);
                    pool_info.add(L"mipmapping", mipmapping);
                    pool_info.add(L"width", width);
                    pool_info.add(L"height", height);
                    pool_info.add(L"size", size);
                    pool_info.add(L"count", count);

                    total_pooled_device_buffer_size += size * count;
                    total_pooled_device_buffer_count += count;

                    pooled_device_buffers.add_child(L"device_buffer_pool", pool_info);
                }
            }
        }

        info.add_child(L"gl.details.pooled_device_buffers", pooled_device_buffers);

        boost::property_tree::wptree pooled_host_buffers;
        size_t                       total_read_size   = 0;
        size_t                       total_write_size  = 0;
        size_t                       total_read_count  = 0;
        size_t                       total_write_count = 0;

        for (size_t i = 0; i < host_pools_.size(); ++i) {
            auto& pools    = host_pools_.at(i);
            auto  is_write = i == 1;

            for (auto& pool : pools) {
                auto size  = pool.first;
                auto count = pool.second.size();

                if (count == 0)
                    continue;

                boost::property_tree::wptree pool_info;

                pool_info.add(L"usage", is_write ? L"write_only" : L"read_only");
                pool_info.add(L"size", size);
                pool_info.add(L"count", count);

                pooled_host_buffers.add_child(L"host_buffer_pool", pool_info);

                (is_write ? total_write_count : total_read_count) += count;
                (is_write ? total_write_size : total_read_size) += size * count;
            }
        }

        info.add_child(L"gl.details.pooled_host_buffers", pooled_host_buffers);
        info.add(L"gl.summary.pooled_device_buffers.total_count", total_pooled_device_buffer_count);
        info.add(L"gl.summary.pooled_device_buffers.total_size", total_pooled_device_buffer_size);
        // info.add_child(L"gl.summary.all_device_buffers", texture::info());
        info.add(L"gl.summary.pooled_host_buffers.total_read_count", total_read_count);
        info.add(L"gl.summary.pooled_host_buffers.total_write_count", total_write_count);
        info.add(L"gl.summary.pooled_host_buffers.total_read_size", total_read_size);
        info.add(L"gl.summary.pooled_host_buffers.total_write_size", total_write_size);
        info.add_child(L"gl.summary.all_host_buffers", buffer::info());

        return info;
    }

    std::future<void> gc()
    {
        return spawn_async([=](yield_context yield) {
            CASPAR_LOG(info) << " ogl: Running GC.";

            try {
                for (auto& depth_pools : device_pools_) {
                    for (auto& pools : depth_pools) {
                        for (auto& pool : pools)
                            pool.second.clear();
                    }
                }
                for (auto& pools : host_pools_) {
                    for (auto& pool : pools)
                        pool.second.clear();
                }
            } catch (...) {
                CASPAR_LOG_CURRENT_EXCEPTION();
            }
        });
    }
};

device::device()
    : impl_(new impl())
{
}
device::~device() {}
std::shared_ptr<texture> device::create_texture(int width, int height, int stride, common::bit_depth depth)
{
    return impl_->create_texture(width, height, stride, depth, true);
}
array<uint8_t> device::create_array(int size) { return impl_->create_array(size); }
std::future<std::shared_ptr<texture>>
device::copy_async(const array<const uint8_t>& source, int width, int height, int stride, common::bit_depth depth)
<<<<<<< HEAD
{
    return impl_->copy_async(source, width, height, stride, depth);
}
std::future<array<const uint8_t>> device::copy_async(const std::shared_ptr<texture>& source, bool as_rgba8)
{
    return impl_->copy_async(source, as_rgba8);
=======
{
    return impl_->copy_async(source, width, height, stride, depth);
>>>>>>> 895a5a04
}
std::future<array<const uint8_t>> device::convert_from_texture(const std::shared_ptr<texture>&         texture,
                                                               int                                     buffer_size,
                                                               const convert_from_texture_description& description,
                                                               unsigned int                            x_count,
                                                               unsigned int                            y_count)
{
    return impl_->convert_from_texture(texture, buffer_size, description, x_count, y_count);
}
void         device::dispatch(std::function<void()> func) { boost::asio::dispatch(impl_->service_, std::move(func)); }
std::wstring device::version() const { return impl_->version(); }
boost::property_tree::wptree device::info() const { return impl_->info(); }
std::future<void>            device::gc() { return impl_->gc(); }
}}} // namespace caspar::accelerator::ogl<|MERGE_RESOLUTION|>--- conflicted
+++ resolved
@@ -157,11 +157,14 @@
 
         auto task   = task_type(std::forward<Func>(func));
         auto future = task.get_future();
-        boost::asio::spawn(service_, std::move(task)
+        boost::asio::spawn(service_,
+                           std::move(task)
 #if BOOST_VERSION >= 108000
-            , [](std::exception_ptr e) {
-                if (e) std::rethrow_exception(e);
-            }
+                               ,
+                           [](std::exception_ptr e) {
+                               if (e)
+                                   std::rethrow_exception(e);
+                           }
 #endif
         );
         return future;
@@ -195,12 +198,7 @@
         auto depth_pool_index = depth == common::bit_depth::bit8 ? 0 : 1;
 
         // TODO (perf) Shared pool.
-<<<<<<< HEAD
-        auto pool =
-            &device_pools_[static_cast<int>(depth)][stride - 1][(width << 16 & 0xFFFF0000) | (height & 0x0000FFFF)];
-=======
         auto pool = &device_pools_[depth_pool_index][stride - 1][(width << 16 & 0xFFFF0000) | (height & 0x0000FFFF)];
->>>>>>> 895a5a04
 
         std::shared_ptr<texture> tex;
         if (!pool->try_pop(tex)) {
@@ -306,7 +304,6 @@
         });
     }
 
-<<<<<<< HEAD
     /*
      * In its current form, this is not useful/complete. But it will be needed in some form for a producer 'soon'
     std::future<std::shared_ptr<texture>>
@@ -364,15 +361,6 @@
                 CASPAR_THROW_EXCEPTION(caspar_exception() << msg_info("Buffer is not gpu backed"));
             }
             GL(glBindBufferBase(GL_SHADER_STORAGE_BUFFER, 2, buffer_ptr->get()->id()));
-=======
-#ifdef WIN32
-    /* Unused? */
-    std::future<std::shared_ptr<texture>>
-    copy_async(GLuint source, int width, int height, int stride, common::bit_depth depth)
-    {
-        return spawn_async([=](yield_context yield) {
-            auto tex = create_texture(width, height, stride, depth, false);
->>>>>>> 895a5a04
 
             auto description_buffer = create_buffer(sizeof(convert_from_texture_description), false);
             std::memcpy(description_buffer->data(), &description, sizeof(convert_from_texture_description));
@@ -412,20 +400,12 @@
         size_t                       total_pooled_device_buffer_size  = 0;
         size_t                       total_pooled_device_buffer_count = 0;
 
-<<<<<<< HEAD
-        for (const auto& depth_pools : device_pools_) {
-            for (size_t i = 0; i < depth_pools.size(); ++i) {
-                auto& pools      = depth_pools.at(i);
-                bool  mipmapping = i > 3;
-                auto  stride     = mipmapping ? i - 3 : i + 1;
-=======
         for (size_t i = 0; i < device_pools_.size(); ++i) {
             auto& depth_pools = device_pools_.at(i);
             for (size_t j = 0; j < depth_pools.size(); ++j) {
                 auto& pools      = depth_pools.at(j);
                 bool  mipmapping = j > 3;
                 auto  stride     = mipmapping ? j - 3 : j + 1;
->>>>>>> 895a5a04
 
                 for (auto& pool : pools) {
                     auto width  = pool.first >> 16;
@@ -533,17 +513,12 @@
 array<uint8_t> device::create_array(int size) { return impl_->create_array(size); }
 std::future<std::shared_ptr<texture>>
 device::copy_async(const array<const uint8_t>& source, int width, int height, int stride, common::bit_depth depth)
-<<<<<<< HEAD
 {
     return impl_->copy_async(source, width, height, stride, depth);
 }
 std::future<array<const uint8_t>> device::copy_async(const std::shared_ptr<texture>& source, bool as_rgba8)
 {
     return impl_->copy_async(source, as_rgba8);
-=======
-{
-    return impl_->copy_async(source, width, height, stride, depth);
->>>>>>> 895a5a04
 }
 std::future<array<const uint8_t>> device::convert_from_texture(const std::shared_ptr<texture>&         texture,
                                                                int                                     buffer_size,
