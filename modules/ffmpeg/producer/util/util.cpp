--- conflicted
+++ resolved
@@ -81,6 +81,7 @@
 {
 	switch(pix_fmt)
 	{
+
 	case AV_PIX_FMT_GRAY8:			return core::pixel_format::gray;
 	case AV_PIX_FMT_RGB24:			return core::pixel_format::rgb;
 	case AV_PIX_FMT_BGR24:			return core::pixel_format::bgr;
@@ -165,6 +166,7 @@
 		auto pix_fmt = static_cast<AVPixelFormat>(decoded_frame->format);
 		auto target_pix_fmt = AV_PIX_FMT_BGRA;
 
+
 		if(pix_fmt == AV_PIX_FMT_UYVY422)
 			target_pix_fmt = AV_PIX_FMT_YUV422P;
 		else if(pix_fmt == AV_PIX_FMT_YUYV422)
@@ -205,14 +207,9 @@
 									boost::errinfo_api_function("sws_getContext"));
 		}	
 		
-<<<<<<< HEAD
-		spl::shared_ptr<AVFrame> av_frame(av_frame_alloc(), av_free);	
-		av_frame_unref(av_frame.get());			
+		auto av_frame = create_frame();
+		
 		if(target_pix_fmt == AV_PIX_FMT_BGRA)
-=======
-		auto av_frame = create_frame();
-		if(target_pix_fmt == PIX_FMT_BGRA)
->>>>>>> bf8fc26e
 		{
 			auto size = avpicture_fill(reinterpret_cast<AVPicture*>(av_frame.get()), write.image_data(0).begin(), AV_PIX_FMT_BGRA, width, height);
 			CASPAR_VERIFY(size == write.image_data(0).size()); 
@@ -278,13 +275,7 @@
 
 spl::shared_ptr<AVFrame> make_av_frame(std::array<uint8_t*, 4> data, const core::pixel_format_desc& pix_desc)
 {
-<<<<<<< HEAD
-	spl::shared_ptr<AVFrame> av_frame(av_frame_alloc(), av_free);	
-	av_frame_unref(av_frame.get());
-=======
 	auto av_frame = create_frame();
->>>>>>> bf8fc26e
-	
 	auto planes		 = pix_desc.planes;
 	auto format		 = pix_desc.format;
 
@@ -494,16 +485,11 @@
 
 spl::shared_ptr<AVFrame> create_frame()
 {	
-<<<<<<< HEAD
-	spl::shared_ptr<AVFrame> frame(av_frame_alloc(), av_free);
-	av_frame_unref(frame.get());
-=======
 	spl::shared_ptr<AVFrame> frame(av_frame_alloc(), [](AVFrame* p)
 	{
 		av_frame_free(&p);
 	});
-	avcodec_get_frame_defaults(frame.get());
->>>>>>> bf8fc26e
+	av_frame_unref(frame.get());
 	return frame;
 }
 
